--- conflicted
+++ resolved
@@ -60,9 +60,7 @@
 
     const { enabledThemeLinks, enabledThemes } = Settings;
 
-<<<<<<< HEAD
-    const links: string[] = [...enabledThemeLinks];
-=======
+    const themeLinks: string[] = [...enabledThemeLinks];
     // "darker" and "midnight" both count as dark
     const activeTheme = ThemeStore.theme === "light" ? "light" : "dark";
 
@@ -75,7 +73,6 @@
             return mode === activeTheme ? link : null;
         })
         .filter(link => link !== null);
->>>>>>> accfc151
 
     if (IS_WEB) {
         for (const theme of enabledThemes) {
