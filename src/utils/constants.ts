--- conflicted
+++ resolved
@@ -534,11 +534,10 @@
         name: "Antti",
         id: 312974985876471810n
     },
-<<<<<<< HEAD
     sadan: {
         name: "sadan",
         id: 521819891141967883n,
-=======
+    },
     Joona: {
         name: "Joona",
         id: 297410829589020673n
@@ -546,7 +545,6 @@
     surgedevs: {
         name: "Chloe",
         id: 1084592643784331324n
->>>>>>> 1bfdcf26
     }
 } satisfies Record<string, Dev>);
 
