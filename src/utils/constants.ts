/*
 * Vencord, a modification for Discord's desktop app
 * Copyright (c) 2022 Vendicated and contributors
 *
 * This program is free software: you can redistribute it and/or modify
 * it under the terms of the GNU General Public License as published by
 * the Free Software Foundation, either version 3 of the License, or
 * (at your option) any later version.
 *
 * This program is distributed in the hope that it will be useful,
 * but WITHOUT ANY WARRANTY; without even the implied warranty of
 * MERCHANTABILITY or FITNESS FOR A PARTICULAR PURPOSE.  See the
 * GNU General Public License for more details.
 *
 * You should have received a copy of the GNU General Public License
 * along with this program.  If not, see <https://www.gnu.org/licenses/>.
*/

export const WEBPACK_CHUNK = "webpackChunkdiscord_app";
export const REACT_GLOBAL = "Vencord.Webpack.Common.React";
export const SUPPORT_CHANNEL_ID = "1026515880080842772";

export interface Dev {
    name: string;
    id: bigint;
    badge?: boolean;
}

/**
 * If you made a plugin or substantial contribution, add yourself here.
 * This object is used for the plugin author list, as well as to add a contributor badge to your profile.
 * If you wish to stay fully anonymous, feel free to set ID to 0n.
 * If you are fine with attribution but don't want the badge, add badge: false
 */
export const Devs = /* #__PURE__*/ Object.freeze({
    Ven: {
        name: "Vee",
        id: 343383572805058560n
    },
    Scyye: {
        id: 553652308295155723n,
        name: "Scyye"
    },
    Arjix: {
        name: "ArjixWasTaken",
        id: 674710789138939916n,
        badge: false
    },
    Cyn: {
        name: "Cynosphere",
        id: 150745989836308480n
    },
    Trwy: {
        name: "trey",
        id: 354427199023218689n
    },
    Megu: {
        name: "Megumin",
        id: 545581357812678656n
    },
    botato: {
        name: "botato",
        id: 440990343899643943n
    },
    fawn: {
        name: "fawn",
        id: 336678828233588736n,
    },
    rushii: {
        name: "rushii",
        id: 295190422244950017n
    },
    Glitch: {
        name: "Glitchy",
        id: 269567451199569920n
    },
    Samu: {
        name: "Samu",
        id: 702973430449832038n,
    },
    Nyako: {
        name: "nyako",
        id: 118437263754395652n
    },
    MaiKokain: {
        name: "Mai",
        id: 722647978577363026n
    },
    echo: {
        name: "ECHO",
        id: 712639419785412668n
    },
    katlyn: {
        name: "katlyn",
        id: 250322741406859265n
    },
    nea: {
        name: "nea",
        id: 310702108997320705n,
    },
    Nuckyz: {
        name: "Nuckyz",
        id: 235834946571337729n
    },
    D3SOX: {
        name: "D3SOX",
        id: 201052085641281538n
    },
    Nickyux: {
        name: "Nickyux",
        id: 427146305651998721n
    },
    mantikafasi: {
        name: "mantikafasi",
        id: 287555395151593473n
    },
    Xinto: {
        name: "Xinto",
        id: 423915768191647755n
    },
    JacobTm: {
        name: "Jacob.Tm",
        id: 302872992097107991n
    },
    DustyAngel47: {
        name: "DustyAngel47",
        id: 714583473804935238n
    },
    BanTheNons: {
        name: "BanTheNons",
        id: 460478012794863637n
    },
    BigDuck: {
        name: "BigDuck",
        id: 1024588272623681609n
    },
    AverageReactEnjoyer: {
        name: "Average React Enjoyer",
        id: 1004904120056029256n
    },
    adryd: {
        name: "adryd",
        id: 0n
    },
    Tyman: {
        name: "Tyman",
        id: 487443883127472129n
    },
    afn: {
        name: "afn",
        id: 420043923822608384n
    },
    KraXen72: {
        name: "KraXen72",
        id: 379304073515499530n
    },
    kemo: {
        name: "kemo",
        id: 715746190813298788n
    },
    dzshn: {
        name: "dzshn",
        id: 310449948011528192n
    },
    Ducko: {
        name: "Ducko",
        id: 506482395269169153n
    },
    jewdev: {
        name: "jewdev",
        id: 222369866529636353n
    },
    Luna: {
        name: "Luny",
        id: 821472922140803112n
    },
    Vap: {
        name: "Vap0r1ze",
        id: 454072114492866560n
    },
    KingFish: {
        name: "King Fish",
        id: 499400512559382538n
    },
    Commandtechno: {
        name: "Commandtechno",
        id: 296776625432035328n,
    },
    TheSun: {
        name: "sunnie",
        id: 406028027768733696n
    },
    axyie: {
        name: "'ax",
        id: 273562710745284628n,
    },
    pointy: {
        name: "pointy",
        id: 99914384989519872n
    },
    SammCheese: {
        name: "Samm-Cheese",
        id: 372148345894076416n
    },
    zt: {
        name: "zt",
        id: 289556910426816513n
    },
    captain: {
        name: "Captain",
        id: 347366054806159360n
    },
    nick: {
        name: "nick",
        id: 347884694408265729n,
        badge: false
    },
    whqwert: {
        name: "whqwert",
        id: 586239091520176128n
    },
    lewisakura: {
        name: "lewisakura",
        id: 96269247411400704n
    },
    RuiNtD: {
        name: "RuiNtD",
        id: 157917665162297344n
    },
    hunt: {
        name: "hunt-g",
        id: 222800179697287168n
    },
    cloudburst: {
        name: "cloudburst",
        id: 892128204150685769n
    },
    Aria: {
        name: "Syncxv",
        id: 549244932213309442n,
    },
    TheKodeToad: {
        name: "TheKodeToad",
        id: 706152404072267788n
    },
    LordElias: {
        name: "LordElias",
        id: 319460781567639554n
    },
    juby: {
        name: "Juby210",
        id: 324622488644616195n
    },
    Alyxia: {
        name: "Alyxia Sother",
        id: 952185386350829688n
    },
    Remty: {
        name: "Remty",
        id: 335055032204656642n
    },
    skyevg: {
        name: "skyevg",
        id: 1090310844283363348n
    },
    Dziurwa: {
        name: "Dziurwa",
        id: 1001086404203389018n
    },
    arHSM: {
        name: "arHSM",
        id: 841509053422632990n
    },
    AutumnVN: {
        name: "AutumnVN",
        id: 393694671383166998n
    },
    pylix: {
        name: "pylix",
        id: 492949202121261067n
    },
    Tyler: {
        name: "\\\\GGTyler\\\\",
        id: 143117463788191746n
    },
    RyanCaoDev: {
        name: "RyanCaoDev",
        id: 952235800110694471n,
    },
    FieryFlames: {
        name: "Fiery",
        id: 890228870559698955n
    },
    KannaDev: {
        name: "Kanna",
        id: 317728561106518019n
    },
    carince: {
        name: "carince",
        id: 818323528755314698n
    },
    PandaNinjas: {
        name: "PandaNinjas",
        id: 455128749071925248n
    },
    CatNoir: {
        name: "CatNoir",
        id: 260371016348336128n
    },
    outfoxxed: {
        name: "outfoxxed",
        id: 837425748435796060n
    },
    UwUDev: {
        name: "UwU",
        id: 691413039156690994n,
    },
    amia: {
        name: "amia",
        id: 142007603549962240n
    },
    phil: {
        name: "phil",
        id: 305288513941667851n
    },
    ImLvna: {
        name: "lillith <3",
        id: 799319081723232267n
    },
    rad: {
        name: "rad",
        id: 610945092504780823n
    },
    AndrewDLO: {
        name: "Andrew-DLO",
        id: 434135504792059917n
    },
    HypedDomi: {
        name: "HypedDomi",
        id: 354191516979429376n
    },
    Rini: {
        name: "Rini",
        id: 1079479184478441643n
    },
    castdrian: {
        name: "castdrian",
        id: 224617799434108928n
    },
    Arrow: {
        name: "arrow",
        id: 958158495302176778n
    },
    bb010g: {
        name: "bb010g",
        id: 72791153467990016n,
    },
    Dolfies: {
        name: "Dolfies",
        id: 852892297661906993n,
    },
    RuukuLada: {
        name: "RuukuLada",
        id: 119705748346241027n,
    },
    blahajZip: {
        name: "blahaj.zip",
        id: 683954422241427471n,
    },
    archeruwu: {
        name: "archer_uwu",
        id: 160068695383736320n
    },
    ProffDea: {
        name: "ProffDea",
        id: 609329952180928513n
    },
    camila314: {
        name: "camila314",
        id: 738592270617542716n
    },
    UlyssesZhan: {
        name: "UlyssesZhan",
        id: 586808226058862623n
    },
    ant0n: {
        name: "ant0n",
        id: 145224646868860928n
    },
    Board: {
        name: "BoardTM",
        id: 285475344817848320n,
    },
    philipbry: {
        name: "philipbry",
        id: 554994003318276106n
    },
    Korbo: {
        name: "Korbo",
        id: 455856406420258827n
    },
    maisymoe: {
        name: "maisy",
        id: 257109471589957632n,
    },
    Lexi: {
        name: "Lexi",
        id: 506101469787717658n
    },
    Mopi: {
        name: "Mopi",
        id: 1022189106614243350n
    },
    Grzesiek11: {
        name: "Grzesiek11",
        id: 368475654662127616n,
    },
    Samwich: {
        name: "Samwich",
        id: 976176454511509554n,
    },
    coolelectronics: {
        name: "coolelectronics",
        id: 696392247205298207n,
    },
    Av32000: {
        name: "Av32000",
        id: 593436735380127770n,
    },
    Noxillio: {
        name: "Noxillio",
        id: 138616536502894592n,
    },
    Kyuuhachi: {
        name: "Kyuuhachi",
        id: 236588665420251137n,
    },
    nin0dev: {
        name: "nin0dev",
        id: 886685857560539176n
    },
    Elvyra: {
        name: "Elvyra",
        id: 708275751816003615n,
    },
    HappyEnderman: {
        name: "Happy enderman",
        id: 1083437693347827764n
    },
    Vishnya: {
        name: "Vishnya",
        id: 282541644484575233n
    },
    Inbestigator: {
        name: "Inbestigator",
        id: 761777382041714690n
    },
    newwares: {
        name: "newwares",
        id: 421405303951851520n
    },
    JohnyTheCarrot: {
        name: "JohnyTheCarrot",
        id: 132819036282159104n
    },
    puv: {
        name: "puv",
        id: 469441552251355137n
    },
    Kodarru: {
        name: "Kodarru",
        id: 785227396218748949n
    },
    nakoyasha: {
        name: "nakoyasha",
        id: 222069018507345921n
    },
    Sqaaakoi: {
        name: "Sqaaakoi",
        id: 259558259491340288n
    },
    Byron: {
        name: "byeoon",
        id: 1167275288036655133n
    },
    Kaitlyn: {
        name: "kaitlyn",
        id: 306158896630988801n
    },
    PolisanTheEasyNick: {
        name: "Oleh Polisan",
        id: 242305263313485825n
    },
    HAHALOSAH: {
        name: "HAHALOSAH",
        id: 903418691268513883n
    },
    GabiRP: {
        name: "GabiRP",
        id: 507955112027750401n
    },
    ImBanana: {
        name: "Im_Banana",
        id: 635250116688871425n
    },
    xocherry: {
        name: "xocherry",
        id: 221288171013406720n
    },
    ScattrdBlade: {
        name: "ScattrdBlade",
        id: 678007540608532491n
    },
    goodbee: {
        name: "goodbee",
        id: 658968552606400512n
    },
    Moxxie: {
        name: "Moxxie",
        id: 712653921692155965n,
    },
    Ethan: {
        name: "Ethan",
        id: 721717126523781240n,
    },
    nyx: {
        name: "verticalsync.",
        id: 1207087393929171095n
    },
    nekohaxx: {
        name: "nekohaxx",
        id: 1176270221628153886n
    },
    Zuxi: {
        name: "Zuxi",
        id: 459742547305299981n
    },
    Antti: {
        name: "Antti",
        id: 312974985876471810n
    },
    sadan: {
        name: "sadan",
        id: 521819891141967883n,
    },
    Joona: {
        name: "Joona",
        id: 297410829589020673n
    },
    Kylie: {
        name: "Cookie",
        id: 721853658941227088n
    },
    AshtonMemer: {
        name: "AshtonMemer",
        id: 373657230530052099n
    },
    surgedevs: {
        name: "Chloe",
        id: 1084592643784331324n
    },
    Lumap: {
        name: "Lumap",
        id: 585278686291427338n,
    },
    Obsidian: {
        name: "Obsidian",
        id: 683171006717755446n,
    },
    SerStars: {
        name: "SerStars",
        id: 861631850681729045n,
    },
    niko: {
        name: "niko",
        id: 341377368075796483n,
    },
    relitrix: {
        name: "Relitrix",
        id: 423165393901715456n,
    },
    RamziAH: {
        name: "RamziAH",
        id: 1279957227612147747n,
    },
    SomeAspy: {
        name: "SomeAspy",
        id: 516750892372852754n,
    },
<<<<<<< HEAD
    jamesbt365: {
        name: "jamesbt365",
        id: 158567567487795200n,
    },
=======
    Z1xus: {
        name: "Z1xus",
        id: 377450600797044746n,
    }
>>>>>>> bc2f4b7c
} satisfies Record<string, Dev>);

// iife so #__PURE__ works correctly
export const DevsById = /* #__PURE__*/ (() =>
    Object.freeze(Object.fromEntries(
        Object.entries(Devs)
            .filter(d => d[1].id !== 0n)
            .map(([_, v]) => [v.id, v] as const)
    ))
)() as Record<string, Dev>;<|MERGE_RESOLUTION|>--- conflicted
+++ resolved
@@ -271,6 +271,10 @@
         name: "arHSM",
         id: 841509053422632990n
     },
+    F53: {
+        name: "Cassie (Code)",
+        id: 280411966126948353n
+    },
     AutumnVN: {
         name: "AutumnVN",
         id: 393694671383166998n
@@ -587,17 +591,14 @@
         name: "SomeAspy",
         id: 516750892372852754n,
     },
-<<<<<<< HEAD
+    Z1xus: {
+        name: "Z1xus",
+        id: 377450600797044746n,
+    },
     jamesbt365: {
         name: "jamesbt365",
         id: 158567567487795200n,
     },
-=======
-    Z1xus: {
-        name: "Z1xus",
-        id: 377450600797044746n,
-    }
->>>>>>> bc2f4b7c
 } satisfies Record<string, Dev>);
 
 // iife so #__PURE__ works correctly
