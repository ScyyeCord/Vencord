/*
 * Vencord, a modification for Discord's desktop app
 * Copyright (c) 2022 Vendicated and contributors
 *
 * This program is free software: you can redistribute it and/or modify
 * it under the terms of the GNU General Public License as published by
 * the Free Software Foundation, either version 3 of the License, or
 * (at your option) any later version.
 *
 * This program is distributed in the hope that it will be useful,
 * but WITHOUT ANY WARRANTY; without even the implied warranty of
 * MERCHANTABILITY or FITNESS FOR A PARTICULAR PURPOSE.  See the
 * GNU General Public License for more details.
 *
 * You should have received a copy of the GNU General Public License
 * along with this program.  If not, see <https://www.gnu.org/licenses/>.
*/

export const WEBPACK_CHUNK = "webpackChunkdiscord_app";
export const REACT_GLOBAL = "Vencord.Webpack.Common.React";
export const SUPPORT_CHANNEL_ID = "1026515880080842772";

export interface Dev {
    name: string;
    id: bigint;
    badge?: boolean;
}

/**
 * If you made a plugin or substantial contribution, add yourself here.
 * This object is used for the plugin author list, as well as to add a contributor badge to your profile.
 * If you wish to stay fully anonymous, feel free to set ID to 0n.
 * If you are fine with attribution but don't want the badge, add badge: false
 */
export const Devs = /* #__PURE__*/ Object.freeze({
    Nobody: {
        name: "Nobody",
        id: 0n,
    },
    Ven: {
        name: "Vee",
        id: 343383572805058560n
    },
    Scyye: {
        id: 553652308295155723n,
        name: "Scyye"
    },
    Arjix: {
        name: "ArjixWasTaken",
        id: 674710789138939916n
    },
    Cyn: {
        name: "Cynosphere",
        id: 150745989836308480n
    },
    Trwy: {
        name: "trey",
        id: 354427199023218689n
    },
    Megu: {
        name: "Megumin",
        id: 545581357812678656n
    },
    botato: {
        name: "botato",
        id: 440990343899643943n
    },
    fawn: {
        name: "fawn",
        id: 336678828233588736n,
    },
    rushii: {
        name: "rushii",
        id: 295190422244950017n
    },
    Glitch: {
        name: "Glitchy",
        id: 269567451199569920n
    },
    Samu: {
        name: "Samu",
        id: 702973430449832038n,
    },
    Nyako: {
        name: "nyako",
        id: 118437263754395652n
    },
    MaiKokain: {
        name: "Mai",
        id: 722647978577363026n
    },
    echo: {
        name: "ECHO",
        id: 712639419785412668n
    },
    katlyn: {
        name: "katlyn",
        id: 250322741406859265n
    },
    nea: {
        name: "nea",
        id: 310702108997320705n,
    },
    Nuckyz: {
        name: "Nuckyz",
        id: 235834946571337729n
    },
    D3SOX: {
        name: "D3SOX",
        id: 201052085641281538n
    },
    Nickyux: {
        name: "Nickyux",
        id: 427146305651998721n
    },
    mantikafasi: {
        name: "mantikafasi",
        id: 287555395151593473n
    },
    Xinto: {
        name: "Xinto",
        id: 423915768191647755n
    },
    JacobTm: {
        name: "Jacob.Tm",
        id: 302872992097107991n
    },
    DustyAngel47: {
        name: "DustyAngel47",
        id: 714583473804935238n
    },
    BanTheNons: {
        name: "BanTheNons",
        id: 460478012794863637n
    },
    BigDuck: {
        name: "BigDuck",
        id: 1024588272623681609n
    },
    AverageReactEnjoyer: {
        name: "Average React Enjoyer",
        id: 1004904120056029256n
    },
    adryd: {
        name: "adryd",
        id: 0n
    },
    Tyman: {
        name: "Tyman",
        id: 487443883127472129n
    },
    afn: {
        name: "afn",
        id: 420043923822608384n
    },
    KraXen72: {
        name: "KraXen72",
        id: 379304073515499530n
    },
    kemo: {
        name: "kemo",
        id: 715746190813298788n
    },
    dzshn: {
        name: "dzshn",
        id: 310449948011528192n
    },
    Ducko: {
        name: "Ducko",
        id: 506482395269169153n
    },
    jewdev: {
        name: "jewdev",
        id: 222369866529636353n
    },
    Luna: {
        name: "Luny",
        id: 821472922140803112n
    },
    Vap: {
        name: "Vap0r1ze",
        id: 454072114492866560n
    },
    KingFish: {
        name: "King Fish",
        id: 499400512559382538n
    },
    Commandtechno: {
        name: "Commandtechno",
        id: 296776625432035328n,
    },
    TheSun: {
        name: "sunnie",
        id: 406028027768733696n
    },
    axyie: {
        name: "'ax",
        id: 273562710745284628n,
    },
    pointy: {
        name: "pointy",
        id: 99914384989519872n
    },
    SammCheese: {
        name: "Samm-Cheese",
        id: 372148345894076416n
    },
    zt: {
        name: "zt",
        id: 289556910426816513n
    },
    captain: {
        name: "Captain",
        id: 347366054806159360n
    },
    nick: {
        name: "nick",
        id: 347884694408265729n,
        badge: false
    },
    whqwert: {
        name: "whqwert",
        id: 586239091520176128n
    },
    lewisakura: {
        name: "lewisakura",
        id: 96269247411400704n
    },
    RuiNtD: {
        name: "RuiNtD",
        id: 157917665162297344n
    },
    hunt: {
        name: "hunt-g",
        id: 222800179697287168n
    },
    cloudburst: {
        name: "cloudburst",
        id: 892128204150685769n
    },
    Aria: {
        name: "Syncxv",
        id: 549244932213309442n,
    },
    TheKodeToad: {
        name: "TheKodeToad",
        id: 706152404072267788n
    },
    LordElias: {
        name: "LordElias",
        id: 319460781567639554n
    },
    juby: {
        name: "Juby210",
        id: 324622488644616195n
    },
    Alyxia: {
        name: "Alyxia Sother",
        id: 952185386350829688n
    },
    Remty: {
        name: "Remty",
        id: 335055032204656642n
    },
    skyevg: {
        name: "skyevg",
        id: 1090310844283363348n
    },
    Dziurwa: {
        name: "Dziurwa",
        id: 1001086404203389018n
    },
    arHSM: {
        name: "arHSM",
        id: 841509053422632990n
    },
    F53: {
        name: "F53",
        id: 280411966126948353n
    },
    AutumnVN: {
        name: "AutumnVN",
        id: 393694671383166998n
    },
    pylix: {
        name: "pylix",
        id: 492949202121261067n
    },
    Tyler: {
        name: "\\\\GGTyler\\\\",
        id: 143117463788191746n
    },
    RyanCaoDev: {
        name: "RyanCaoDev",
        id: 952235800110694471n,
    },
    FieryFlames: {
        name: "Fiery",
        id: 890228870559698955n
    },
    KannaDev: {
        name: "Kanna",
        id: 317728561106518019n
    },
    carince: {
        name: "carince",
        id: 818323528755314698n
    },
    PandaNinjas: {
        name: "PandaNinjas",
        id: 455128749071925248n
    },
    CatNoir: {
        name: "CatNoir",
        id: 260371016348336128n
    },
    outfoxxed: {
        name: "outfoxxed",
        id: 837425748435796060n
    },
    UwUDev: {
        name: "UwU",
        id: 691413039156690994n,
    },
    amia: {
        name: "amia",
        id: 142007603549962240n
    },
    phil: {
        name: "phil",
        id: 305288513941667851n
    },
    ImLvna: {
        name: "lillith <3",
        id: 799319081723232267n
    },
    rad: {
        name: "rad",
        id: 610945092504780823n
    },
    AndrewDLO: {
        name: "Andrew-DLO",
        id: 434135504792059917n
    },
    HypedDomi: {
        name: "HypedDomi",
        id: 354191516979429376n
    },
    Rini: {
        name: "Rini",
        id: 1079479184478441643n
    },
    castdrian: {
        name: "castdrian",
        id: 224617799434108928n
    },
    Arrow: {
        name: "arrow",
        id: 958158495302176778n
    },
    bb010g: {
        name: "bb010g",
        id: 72791153467990016n,
    },
    Dolfies: {
        name: "Dolfies",
        id: 852892297661906993n,
    },
    RuukuLada: {
        name: "RuukuLada",
        id: 119705748346241027n,
    },
    blahajZip: {
        name: "blahaj.zip",
        id: 683954422241427471n,
    },
    archeruwu: {
        name: "archer_uwu",
        id: 160068695383736320n
    },
    ProffDea: {
        name: "ProffDea",
        id: 609329952180928513n
    },
    camila314: {
        name: "camila314",
        id: 738592270617542716n
    },
    UlyssesZhan: {
        name: "UlyssesZhan",
        id: 586808226058862623n
    },
    ant0n: {
        name: "ant0n",
        id: 145224646868860928n
    },
    Board: {
        name: "BoardTM",
        id: 285475344817848320n,
    },
    philipbry: {
        name: "philipbry",
        id: 554994003318276106n
    },
    Korbo: {
        name: "Korbo",
        id: 455856406420258827n
    },
    maisymoe: {
        name: "maisy",
        id: 257109471589957632n,
    },
    Lexi: {
        name: "Lexi",
        id: 506101469787717658n
    },
    Mopi: {
        name: "Mopi",
        id: 1022189106614243350n
    },
    Grzesiek11: {
        name: "Grzesiek11",
        id: 368475654662127616n,
    },
    Samwich: {
        name: "Samwich",
        id: 976176454511509554n,
    },
    coolelectronics: {
        name: "coolelectronics",
        id: 696392247205298207n,
    },
    Av32000: {
        name: "Av32000",
        id: 593436735380127770n,
    },
    Noxillio: {
        name: "Noxillio",
        id: 138616536502894592n,
    },
    Kyuuhachi: {
        name: "Kyuuhachi",
        id: 236588665420251137n,
    },
    nin0dev: {
        name: "nin0dev",
        id: 886685857560539176n
    },
    Elvyra: {
        name: "Elvyra",
        id: 708275751816003615n,
    },
    HappyEnderman: {
        name: "Happy enderman",
        id: 1083437693347827764n
    },
    Vishnya: {
        name: "Vishnya",
        id: 282541644484575233n
    },
    Inbestigator: {
        name: "Inbestigator",
        id: 761777382041714690n
    },
    newwares: {
        name: "newwares",
        id: 421405303951851520n
    },
    JohnyTheCarrot: {
        name: "JohnyTheCarrot",
        id: 132819036282159104n
    },
    puv: {
        name: "puv",
        id: 469441552251355137n
    },
    Kodarru: {
        name: "Kodarru",
        id: 785227396218748949n
    },
    nakoyasha: {
        name: "nakoyasha",
        id: 222069018507345921n
    },
    Sqaaakoi: {
        name: "Sqaaakoi",
        id: 259558259491340288n
    },
    Byron: {
        name: "byeoon",
        id: 1167275288036655133n
    },
    Kaitlyn: {
        name: "kaitlyn",
        id: 306158896630988801n
    },
    PolisanTheEasyNick: {
        name: "Oleh Polisan",
        id: 242305263313485825n
    },
    HAHALOSAH: {
        name: "HAHALOSAH",
        id: 903418691268513883n
    },
    GabiRP: {
        name: "GabiRP",
        id: 507955112027750401n
    },
    ImBanana: {
        name: "Im_Banana",
        id: 635250116688871425n
    },
    xocherry: {
        name: "xocherry",
        id: 221288171013406720n
    },
    ScattrdBlade: {
        name: "ScattrdBlade",
        id: 678007540608532491n
    },
    goodbee: {
        name: "goodbee",
        id: 658968552606400512n
    },
    Moxxie: {
        name: "Moxxie",
        id: 712653921692155965n,
    },
    Ethan: {
        name: "Ethan",
        id: 721717126523781240n,
    },
    nyx: {
        name: "verticalsync",
        id: 328165170536775680n
    },
    nekohaxx: {
        name: "nekohaxx",
        id: 1176270221628153886n
    },
    Zuxi: {
        name: "Zuxi",
        id: 459742547305299981n
    },
    Antti: {
        name: "Antti",
        id: 312974985876471810n
<<<<<<< HEAD
=======
    },
    sadan: {
        name: "sadan",
        id: 521819891141967883n,
    },
    Joona: {
        name: "Joona",
        id: 297410829589020673n
    },
    surgedevs: {
        name: "Chloe",
        id: 1084592643784331324n
>>>>>>> 8bba7b7a
    }
} satisfies Record<string, Dev>);

// iife so #__PURE__ works correctly
export const DevsById = /* #__PURE__*/ (() =>
    Object.freeze(Object.fromEntries(
        Object.entries(Devs)
            .filter(d => d[1].id !== 0n)
            .map(([_, v]) => [v.id, v] as const)
    ))
)() as Record<string, Dev>;<|MERGE_RESOLUTION|>--- conflicted
+++ resolved
@@ -545,8 +545,6 @@
     Antti: {
         name: "Antti",
         id: 312974985876471810n
-<<<<<<< HEAD
-=======
     },
     sadan: {
         name: "sadan",
@@ -559,7 +557,6 @@
     surgedevs: {
         name: "Chloe",
         id: 1084592643784331324n
->>>>>>> 8bba7b7a
     }
 } satisfies Record<string, Dev>);
 
