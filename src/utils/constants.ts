--- conflicted
+++ resolved
@@ -481,9 +481,6 @@
     ImBanana: {
         name: "Im_Banana",
         id: 635250116688871425n
-<<<<<<< HEAD
-    }
-=======
     },
     xocherry: {
         name: "xocherry",
@@ -513,7 +510,6 @@
         id: 279266228151779329n,
         name: "Hen"
     },
->>>>>>> c9b0d3c6
 } satisfies Record<string, Dev>);
 
 // iife so #__PURE__ works correctly
