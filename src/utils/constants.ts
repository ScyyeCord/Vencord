/*
 * Vencord, a modification for Discord's desktop app
 * Copyright (c) 2022 Vendicated and contributors
 *
 * This program is free software: you can redistribute it and/or modify
 * it under the terms of the GNU General Public License as published by
 * the Free Software Foundation, either version 3 of the License, or
 * (at your option) any later version.
 *
 * This program is distributed in the hope that it will be useful,
 * but WITHOUT ANY WARRANTY; without even the implied warranty of
 * MERCHANTABILITY or FITNESS FOR A PARTICULAR PURPOSE.  See the
 * GNU General Public License for more details.
 *
 * You should have received a copy of the GNU General Public License
 * along with this program.  If not, see <https://www.gnu.org/licenses/>.
*/

export const WEBPACK_CHUNK = "webpackChunkdiscord_app";
export const REACT_GLOBAL = "Vencord.Webpack.Common.React";
export const SUPPORT_CHANNEL_ID = "1026515880080842772";

export interface Dev {
    name: string;
    id: bigint;
    badge?: boolean;
}

/**
 * If you made a plugin or substantial contribution, add yourself here.
 * This object is used for the plugin author list, as well as to add a contributor badge to your profile.
 * If you wish to stay fully anonymous, feel free to set ID to 0n.
 * If you are fine with attribution but don't want the badge, add badge: false
 */
export const Devs = /* #__PURE__*/ Object.freeze({
    Nobody: {
        name: "Nobody",
        id: 0n,
    },
    Ven: {
        name: "Vendicated",
        id: 343383572805058560n
    },
    Arjix: {
        name: "ArjixWasTaken",
        id: 674710789138939916n
    },
    Cyn: {
        name: "Cynosphere",
        id: 150745989836308480n
    },
    Trwy: {
        name: "trey",
        id: 354427199023218689n
    },
    Megu: {
        name: "Megumin",
        id: 545581357812678656n
    },
    botato: {
        name: "botato",
        id: 440990343899643943n
    },
    fawn: {
        name: "fawn",
        id: 336678828233588736n,
    },
    rushii: {
        name: "rushii",
        id: 295190422244950017n
    },
    Glitch: {
        name: "Glitchy",
        id: 269567451199569920n
    },
    Samu: {
        name: "Samu",
        id: 702973430449832038n,
    },
    Nyako: {
        name: "nyako",
        id: 118437263754395652n
    },
    MaiKokain: {
        name: "Mai",
        id: 722647978577363026n
    },
    echo: {
        name: "ECHO",
        id: 712639419785412668n
    },
    katlyn: {
        name: "katlyn",
        id: 250322741406859265n
    },
    nea: {
        name: "nea",
        id: 310702108997320705n,
    },
    Nuckyz: {
        name: "Nuckyz",
        id: 235834946571337729n
    },
    D3SOX: {
        name: "D3SOX",
        id: 201052085641281538n
    },
    Nickyux: {
        name: "Nickyux",
        id: 427146305651998721n
    },
    mantikafasi: {
        name: "mantikafasi",
        id: 287555395151593473n
    },
    Xinto: {
        name: "Xinto",
        id: 423915768191647755n
    },
    JacobTm: {
        name: "Jacob.Tm",
        id: 302872992097107991n
    },
    DustyAngel47: {
        name: "DustyAngel47",
        id: 714583473804935238n
    },
    BanTheNons: {
        name: "BanTheNons",
        id: 460478012794863637n
    },
    BigDuck: {
        name: "BigDuck",
        id: 1024588272623681609n
    },
    AverageReactEnjoyer: {
        name: "Average React Enjoyer",
        id: 1004904120056029256n
    },
    adryd: {
        name: "adryd",
        id: 0n
    },
    Tyman: {
        name: "Tyman",
        id: 487443883127472129n
    },
    afn: {
        name: "afn",
        id: 420043923822608384n
    },
    KraXen72: {
        name: "KraXen72",
        id: 379304073515499530n
    },
    kemo: {
        name: "kemo",
        id: 715746190813298788n
    },
    dzshn: {
        name: "dzshn",
        id: 310449948011528192n
    },
    Ducko: {
        name: "Ducko",
        id: 506482395269169153n
    },
    jewdev: {
        name: "jewdev",
        id: 222369866529636353n
    },
    Luna: {
        name: "Luny",
        id: 821472922140803112n
    },
    Vap: {
        name: "Vap0r1ze",
        id: 454072114492866560n
    },
    KingFish: {
        name: "King Fish",
        id: 499400512559382538n
    },
    Commandtechno: {
        name: "Commandtechno",
        id: 296776625432035328n,
    },
    TheSun: {
        name: "sunnie",
        id: 406028027768733696n
    },
    axyie: {
        name: "'ax",
        id: 273562710745284628n,
    },
    pointy: {
        name: "pointy",
        id: 99914384989519872n
    },
    SammCheese: {
        name: "Samm-Cheese",
        id: 372148345894076416n
    },
    zt: {
        name: "zt",
        id: 289556910426816513n
    },
    captain: {
        name: "Captain",
        id: 347366054806159360n
    },
    nick: {
        name: "nick",
        id: 347884694408265729n,
        badge: false
    },
    whqwert: {
        name: "whqwert",
        id: 586239091520176128n
    },
    lewisakura: {
        name: "lewisakura",
        id: 96269247411400704n
    },
    RuiNtD: {
        name: "RuiNtD",
        id: 157917665162297344n
    },
    hunt: {
        name: "hunt-g",
        id: 222800179697287168n
    },
    cloudburst: {
        name: "cloudburst",
        id: 892128204150685769n
    },
    Aria: {
        name: "Syncxv",
        id: 549244932213309442n,
    },
    TheKodeToad: {
        name: "TheKodeToad",
        id: 706152404072267788n
    },
    LordElias: {
        name: "LordElias",
        id: 319460781567639554n
    },
    juby: {
        name: "Juby210",
        id: 324622488644616195n
    },
    Alyxia: {
        name: "Alyxia Sother",
        id: 952185386350829688n
    },
    Remty: {
        name: "Remty",
        id: 335055032204656642n
    },
    skyevg: {
        name: "skyevg",
        id: 1090310844283363348n
    },
    Dziurwa: {
        name: "Dziurwa",
        id: 1001086404203389018n
    },
    arHSM: {
        name: "arHSM",
        id: 841509053422632990n
    },
    F53: {
        name: "F53",
        id: 280411966126948353n
    },
    AutumnVN: {
        name: "AutumnVN",
        id: 393694671383166998n
    },
    pylix: {
        name: "pylix",
        id: 492949202121261067n
    },
    Tyler: {
        name: "\\\\GGTyler\\\\",
        id: 143117463788191746n
    },
    RyanCaoDev: {
        name: "RyanCaoDev",
        id: 952235800110694471n,
    },
    FieryFlames: {
        name: "Fiery",
        id: 890228870559698955n
    },
    KannaDev: {
        name: "Kanna",
        id: 317728561106518019n
    },
    carince: {
        name: "carince",
        id: 818323528755314698n
    },
    PandaNinjas: {
        name: "PandaNinjas",
        id: 455128749071925248n
    },
    CatNoir: {
        name: "CatNoir",
        id: 260371016348336128n
    },
    outfoxxed: {
        name: "outfoxxed",
        id: 837425748435796060n
    },
    UwUDev: {
        name: "UwU",
        id: 691413039156690994n,
    },
    amia: {
        name: "amia",
        id: 142007603549962240n
    },
    phil: {
        name: "phil",
        id: 305288513941667851n
    },
    ImLvna: {
        name: "Luna <3",
        id: 799319081723232267n
    },
    rad: {
        name: "rad",
        id: 610945092504780823n
    },
    AndrewDLO: {
        name: "Andrew-DLO",
        id: 434135504792059917n
    },
    HypedDomi: {
        name: "HypedDomi",
        id: 354191516979429376n
    },
    Rini: {
        name: "Rini",
        id: 1079479184478441643n
    },
    castdrian: {
        name: "castdrian",
        id: 224617799434108928n
    },
    Arrow: {
        name: "arrow",
        id: 958158495302176778n
    },
    bb010g: {
        name: "bb010g",
        id: 72791153467990016n,
    },
    Dolfies: {
        name: "Dolfies",
        id: 852892297661906993n,
    },
    RuukuLada: {
        name: "RuukuLada",
        id: 119705748346241027n,
    },
    blahajZip: {
        name: "blahaj.zip",
        id: 683954422241427471n,
    },
    archeruwu: {
        name: "archer_uwu",
        id: 160068695383736320n
    },
    ProffDea: {
        name: "ProffDea",
        id: 609329952180928513n
    },
    ant0n: {
        name: "ant0n",
        id: 145224646868860928n
    },
    philipbry: {
        name: "philipbry",
        id: 554994003318276106n
    },
    Korbo: {
        name: "Korbo",
        id: 455856406420258827n
    },
    maisymoe: {
        name: "maisy",
        id: 257109471589957632n,
    },
    Lexi: {
        name: "Lexi",
        id: 506101469787717658n
    },
    Mopi: {
        name: "Mopi",
        id: 1022189106614243350n
    },
    Grzesiek11: {
        name: "Grzesiek11",
        id: 368475654662127616n,
    },
    Samwich: {
        name: "Samwich",
        id: 976176454511509554n,
    },
    coolelectronics: {
        name: "coolelectronics",
        id: 696392247205298207n,
    },
    Av32000: {
        name: "Av32000",
        id: 593436735380127770n,
    },
    Noxillio: {
        name: "Noxillio",
        id: 138616536502894592n,
    },
    Kyuuhachi: {
        name: "Kyuuhachi",
        id: 236588665420251137n,
    },
    nin0dev: {
        name: "nin0dev",
        id: 886685857560539176n
    },
    Elvyra: {
        name: "Elvyra",
        id: 708275751816003615n,
    },
    Inbestigator: {
        name: "Inbestigator",
        id: 761777382041714690n
    },
    newwares: {
        name: "newwares",
        id: 421405303951851520n
    },
    JohnyTheCarrot: {
        name: "JohnyTheCarrot",
        id: 132819036282159104n
    },
    puv: {
        name: "puv",
        id: 469441552251355137n
    },
    Kodarru: {
        name: "Kodarru",
        id: 785227396218748949n
    },
    nakoyasha: {
        name: "nakoyasha",
        id: 222069018507345921n
    },
    Sqaaakoi: {
        name: "Sqaaakoi",
        id: 259558259491340288n
    },
    Byron: {
        name: "byeoon",
        id: 1167275288036655133n
    },
    Kaitlyn: {
        name: "kaitlyn",
        id: 306158896630988801n
    },
    PolisanTheEasyNick: {
        name: "Oleh Polisan",
        id: 242305263313485825n
    },
    HAHALOSAH: {
        name: "HAHALOSAH",
        id: 903418691268513883n
    },
    GabiRP: {
        name: "GabiRP",
        id: 507955112027750401n
    },
    ImBanana: {
        name: "Im_Banana",
        id: 635250116688871425n
<<<<<<< HEAD
    }
=======
    },
    xocherry: {
        name: "xocherry",
        id: 221288171013406720n
    },
    ScattrdBlade: {
        name: "ScattrdBlade",
        id: 678007540608532491n
    },
    goodbee: {
        name: "goodbee",
        id: 658968552606400512n
    },
    Moxxie: {
        name: "Moxxie",
        id: 712653921692155965n,
    },
    Ethan: {
        name: "Ethan",
        id: 721717126523781240n,
    },
    nyx: {
        name: "verticalsync",
        id: 328165170536775680n
    },
>>>>>>> a66138f1
} satisfies Record<string, Dev>);

// iife so #__PURE__ works correctly
export const DevsById = /* #__PURE__*/ (() =>
    Object.freeze(Object.fromEntries(
        Object.entries(Devs)
            .filter(d => d[1].id !== 0n)
            .map(([_, v]) => [v.id, v] as const)
    ))
)() as Record<string, Dev>;<|MERGE_RESOLUTION|>--- conflicted
+++ resolved
@@ -442,10 +442,6 @@
         name: "newwares",
         id: 421405303951851520n
     },
-    JohnyTheCarrot: {
-        name: "JohnyTheCarrot",
-        id: 132819036282159104n
-    },
     puv: {
         name: "puv",
         id: 469441552251355137n
@@ -485,35 +481,7 @@
     ImBanana: {
         name: "Im_Banana",
         id: 635250116688871425n
-<<<<<<< HEAD
     }
-=======
-    },
-    xocherry: {
-        name: "xocherry",
-        id: 221288171013406720n
-    },
-    ScattrdBlade: {
-        name: "ScattrdBlade",
-        id: 678007540608532491n
-    },
-    goodbee: {
-        name: "goodbee",
-        id: 658968552606400512n
-    },
-    Moxxie: {
-        name: "Moxxie",
-        id: 712653921692155965n,
-    },
-    Ethan: {
-        name: "Ethan",
-        id: 721717126523781240n,
-    },
-    nyx: {
-        name: "verticalsync",
-        id: 328165170536775680n
-    },
->>>>>>> a66138f1
 } satisfies Record<string, Dev>);
 
 // iife so #__PURE__ works correctly
