--- conflicted
+++ resolved
@@ -266,10 +266,6 @@
         name: "Dziurwa",
         id: 1001086404203389018n
     },
-    arHSM: {
-        name: "arHSM",
-        id: 841509053422632990n
-    },
     F53: {
         name: "F53",
         id: 280411966126948353n
@@ -418,10 +414,6 @@
         name: "Kyuuhachi",
         id: 236588665420251137n,
     },
-    nin0dev: {
-        name: "nin0dev",
-        id: 886685857560539176n
-    },
     Elvyra: {
         name: "Elvyra",
         id: 708275751816003615n,
@@ -434,10 +426,6 @@
         name: "newwares",
         id: 421405303951851520n
     },
-    puv: {
-        name: "puv",
-        id: 469441552251355137n
-    },
     Kodarru: {
         name: "Kodarru",
         id: 785227396218748949n
@@ -461,24 +449,6 @@
     PolisanTheEasyNick: {
         name: "Oleh Polisan",
         id: 242305263313485825n
-    },
-<<<<<<< HEAD
-    Luca99: {
-        name: ".luca99",
-        id: 1207731371884150804n
-=======
-    HAHALOSAH: {
-        name: "HAHALOSAH",
-        id: 903418691268513883n
-    },
-    GabiRP: {
-        name: "GabiRP",
-        id: 507955112027750401n
-    },
-    ImBanana: {
-        name: "Im_Banana",
-        id: 635250116688871425n
->>>>>>> bbec51fd
     }
 } satisfies Record<string, Dev>);
 
