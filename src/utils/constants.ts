--- conflicted
+++ resolved
@@ -550,12 +550,6 @@
         name: "Joona",
         id: 297410829589020673n
     },
-<<<<<<< HEAD
-=======
-    sadan: {
-        name: "sadan",
-        id: 521819891141967883n,
-    },
     Kylie: {
         name: "Cookie",
         id: 721853658941227088n
@@ -564,7 +558,6 @@
         name: "AshtonMemer",
         id: 373657230530052099n
     },
->>>>>>> accfc151
     surgedevs: {
         name: "Chloe",
         id: 1084592643784331324n
