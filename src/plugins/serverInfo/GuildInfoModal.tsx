--- conflicted
+++ resolved
@@ -32,11 +32,8 @@
     ServerInfo,
     Friends,
     BlockedUsers,
-<<<<<<< HEAD
+    MutualMembers,
     IgnoredUsers
-=======
-    MutualMembers
->>>>>>> bc2f4b7c
 }
 
 interface GuildProps {
@@ -62,11 +59,8 @@
 function GuildInfoModal({ guild }: GuildProps) {
     const [friendCount, setFriendCount] = useState<number>();
     const [blockedCount, setBlockedCount] = useState<number>();
-<<<<<<< HEAD
     const [ignoredCount, setIgnoredCount] = useState<number>();
-=======
     const [mutualMembersCount, setMutualMembersCount] = useState<number>();
->>>>>>> bc2f4b7c
 
     useEffect(() => {
         fetched.friends = false;
@@ -146,17 +140,16 @@
                     Blocked Users{blockedCount !== undefined ? ` (${blockedCount})` : ""}
                 </TabBar.Item>
                 <TabBar.Item
-<<<<<<< HEAD
                     className={cl("tab", { selected: currentTab === Tabs.IgnoredUsers })}
                     id={Tabs.IgnoredUsers}
                 >
                     Ignored Users{ignoredCount !== undefined ? ` (${ignoredCount})` : ""}
-=======
+                </TabBar.Item>
+                <TabBar.Item
                     className={cl("tab", { selected: currentTab === Tabs.MutualMembers })}
                     id={Tabs.MutualMembers}
                 >
                     Mutual Server Members{mutualMembersCount !== undefined ? ` (${mutualMembersCount})` : ""}
->>>>>>> bc2f4b7c
                 </TabBar.Item>
             </TabBar>
 
@@ -164,11 +157,8 @@
                 {currentTab === Tabs.ServerInfo && <ServerInfoTab guild={guild} />}
                 {currentTab === Tabs.Friends && <FriendsTab guild={guild} setCount={setFriendCount} />}
                 {currentTab === Tabs.BlockedUsers && <BlockedUsersTab guild={guild} setCount={setBlockedCount} />}
-<<<<<<< HEAD
+                {currentTab === Tabs.MutualMembers && <MutualMembersTab guild={guild} setCount={setMutualMembersCount} />}
                 {currentTab === Tabs.IgnoredUsers && <IgnoredUserTab guild={guild} setCount={setIgnoredCount} />}
-=======
-                {currentTab === Tabs.MutualMembers && <MutualMembersTab guild={guild} setCount={setMutualMembersCount} />}
->>>>>>> bc2f4b7c
             </div>
         </div>
     );
