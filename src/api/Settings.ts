/*
 * Vencord, a modification for Discord's desktop app
 * Copyright (c) 2022 Vendicated and contributors
 *
 * This program is free software: you can redistribute it and/or modify
 * it under the terms of the GNU General Public License as published by
 * the Free Software Foundation, either version 3 of the License, or
 * (at your option) any later version.
 *
 * This program is distributed in the hope that it will be useful,
 * but WITHOUT ANY WARRANTY; without even the implied warranty of
 * MERCHANTABILITY or FITNESS FOR A PARTICULAR PURPOSE.  See the
 * GNU General Public License for more details.
 *
 * You should have received a copy of the GNU General Public License
 * along with this program.  If not, see <https://www.gnu.org/licenses/>.
*/

import { debounce } from "@shared/debounce";
import { SettingsStore as SettingsStoreClass } from "@shared/SettingsStore";
import { localStorage } from "@utils/localStorage";
import { Logger } from "@utils/Logger";
import { mergeDefaults } from "@utils/mergeDefaults";
import { putCloudSettings } from "@utils/settingsSync";
import { DefinedSettings, OptionType, SettingsChecks, SettingsDefinition } from "@utils/types";
import { React, useEffect } from "@webpack/common";

import plugins from "~plugins";

const logger = new Logger("Settings");
export interface Settings {
    autoUpdate: boolean;
    autoUpdateNotification: boolean,
    useQuickCss: boolean;
    eagerPatches: boolean;
    enabledThemes: string[];
    enableReactDevtools: boolean;
    themeLinks: string[];
<<<<<<< HEAD
    enabledThemeLinks: string[];
    enabledThemes: string[];
=======
>>>>>>> 1f672031
    frameless: boolean;
    transparent: boolean;
    winCtrlQ: boolean;
    macosVibrancyStyle:
    | "content"
    | "fullscreen-ui"
    | "header"
    | "hud"
    | "menu"
    | "popover"
    | "selection"
    | "sidebar"
    | "titlebar"
    | "tooltip"
    | "under-page"
    | "window"
    | undefined;
    disableMinSize: boolean;
    winNativeTitleBar: boolean;
    plugins: {
        [plugin: string]: {
            enabled: boolean;
            [setting: string]: any;
        };
    };

    notifications: {
        timeout: number;
        position: "top-right" | "bottom-right";
        useNative: "always" | "never" | "not-focused";
        logLimit: number;
    };

    cloud: {
        authenticated: boolean;
        url: string;
        settingsSync: boolean;
        settingsSyncVersion: number;
    };
}

const DefaultSettings: Settings = {
    autoUpdate: true,
    autoUpdateNotification: true,
    useQuickCss: true,
    themeLinks: [],
<<<<<<< HEAD
    enabledThemeLinks: [],
=======
    eagerPatches: IS_REPORTER,
>>>>>>> 1f672031
    enabledThemes: [],
    enableReactDevtools: false,
    frameless: false,
    transparent: false,
    winCtrlQ: false,
    macosVibrancyStyle: undefined,
    disableMinSize: false,
    winNativeTitleBar: false,
    plugins: {},

    notifications: {
        timeout: 5000,
        position: "bottom-right",
        useNative: "not-focused",
        logLimit: 50
    },

    cloud: {
        authenticated: false,
        url: "https://api.vencord.dev/",
        settingsSync: false,
        settingsSyncVersion: 0
    }
};

const settings = !IS_REPORTER ? VencordNative.settings.get() : {} as Settings;
mergeDefaults(settings, DefaultSettings);

const saveSettingsOnFrequentAction = debounce(async () => {
    if (Settings.cloud.settingsSync && Settings.cloud.authenticated) {
        await putCloudSettings();
        delete localStorage.Vencord_settingsDirty;
    }
}, 60_000);


export const SettingsStore = new SettingsStoreClass(settings, {
    readOnly: true,
    getDefaultValue({
        target,
        key,
        path
    }) {
        const v = target[key];
        if (!plugins) return v; // plugins not initialised yet. this means this path was reached by being called on the top level

        if (path === "plugins" && key in plugins)
            return target[key] = {
                enabled: IS_REPORTER || plugins[key].required || plugins[key].enabledByDefault || false
            };

        // Since the property is not set, check if this is a plugin's setting and if so, try to resolve
        // the default value.
        if (path.startsWith("plugins.")) {
            const plugin = path.slice("plugins.".length);
            if (plugin in plugins) {
                const setting = plugins[plugin].options?.[key];
                if (!setting) return v;

                if ("default" in setting)
                    // normal setting with a default value
                    return (target[key] = setting.default);

                if (setting.type === OptionType.SELECT) {
                    const def = setting.options.find(o => o.default);
                    if (def)
                        target[key] = def.value;
                    return def?.value;
                }
            }
        }
        return v;
    }
});

if (!IS_REPORTER) {
    SettingsStore.addGlobalChangeListener((_, path) => {
        SettingsStore.plain.cloud.settingsSyncVersion = Date.now();
        localStorage.Vencord_settingsDirty = true;
        saveSettingsOnFrequentAction();
        VencordNative.settings.set(SettingsStore.plain, path);
    });
}

/**
 * Same as {@link Settings} but unproxied. You should treat this as readonly,
 * as modifying properties on this will not save to disk or call settings
 * listeners.
 * WARNING: default values specified in plugin.options will not be ensured here. In other words,
 * settings for which you specified a default value may be uninitialised. If you need proper
 * handling for default values, use {@link Settings}
 */
export const PlainSettings = settings;
/**
 * A smart settings object. Altering props automagically saves
 * the updated settings to disk.
 * This recursively proxies objects. If you need the object non proxied, use {@link PlainSettings}
 */
export const Settings = SettingsStore.store;

/**
 * Settings hook for React components. Returns a smart settings
 * object that automagically triggers a rerender if any properties
 * are altered
 * @param paths An optional list of paths to whitelist for rerenders
 * @returns Settings
 */
// TODO: Representing paths as essentially "string[].join('.')" wont allow dots in paths, change to "paths?: string[][]" later
export function useSettings(paths?: UseSettings<Settings>[]) {
    const [, forceUpdate] = React.useReducer(() => ({}), {});

    useEffect(() => {
        if (paths) {
            paths.forEach(p => SettingsStore.addChangeListener(p, forceUpdate));
            return () => paths.forEach(p => SettingsStore.removeChangeListener(p, forceUpdate));
        } else {
            SettingsStore.addGlobalChangeListener(forceUpdate);
            return () => SettingsStore.removeGlobalChangeListener(forceUpdate);
        }
    }, [paths]);

    return SettingsStore.store;
}

export function migratePluginSettings(name: string, ...oldNames: string[]) {
    const { plugins } = SettingsStore.plain;
    if (name in plugins) return;

    for (const oldName of oldNames) {
        if (oldName in plugins) {
            logger.info(`Migrating settings from old name ${oldName} to ${name}`);
            plugins[name] = plugins[oldName];
            delete plugins[oldName];
            SettingsStore.markAsChanged();
            break;
        }
    }
}

export function migratePluginSetting(pluginName: string, oldSetting: string, newSetting: string) {
    const settings = SettingsStore.plain.plugins[pluginName];
    if (!settings) return;

    if (!Object.hasOwn(settings, oldSetting) || Object.hasOwn(settings, newSetting)) return;

    settings[newSetting] = settings[oldSetting];
    delete settings[oldSetting];
    SettingsStore.markAsChanged();
}

export function definePluginSettings<
    Def extends SettingsDefinition,
    Checks extends SettingsChecks<Def>,
    PrivateSettings extends object = {}
>(def: Def, checks?: Checks) {
    const definedSettings: DefinedSettings<Def, Checks, PrivateSettings> = {
        get store() {
            if (!definedSettings.pluginName) throw new Error("Cannot access settings before plugin is initialized");
            return Settings.plugins[definedSettings.pluginName] as any;
        },
        get plain() {
            if (!definedSettings.pluginName) throw new Error("Cannot access settings before plugin is initialized");
            return PlainSettings.plugins[definedSettings.pluginName] as any;
        },
        use: settings => useSettings(
            settings?.map(name => `plugins.${definedSettings.pluginName}.${name}`) as UseSettings<Settings>[]
        ).plugins[definedSettings.pluginName] as any,
        def,
        checks: checks ?? {} as any,
        pluginName: "",

        withPrivateSettings<T extends object>() {
            return this as DefinedSettings<Def, Checks, T>;
        }
    };

    return definedSettings;
}

type UseSettings<T extends object> = ResolveUseSettings<T>[keyof T];

type ResolveUseSettings<T extends object> = {
    [Key in keyof T]:
    Key extends string
    ? T[Key] extends Record<string, unknown>
    // @ts-ignore "Type instantiation is excessively deep and possibly infinite"
    ? UseSettings<T[Key]> extends string ? `${Key}.${UseSettings<T[Key]>}` : never
    : Key
    : never;
};<|MERGE_RESOLUTION|>--- conflicted
+++ resolved
@@ -33,14 +33,10 @@
     autoUpdateNotification: boolean,
     useQuickCss: boolean;
     eagerPatches: boolean;
-    enabledThemes: string[];
     enableReactDevtools: boolean;
     themeLinks: string[];
-<<<<<<< HEAD
     enabledThemeLinks: string[];
     enabledThemes: string[];
-=======
->>>>>>> 1f672031
     frameless: boolean;
     transparent: boolean;
     winCtrlQ: boolean;
@@ -87,11 +83,8 @@
     autoUpdateNotification: true,
     useQuickCss: true,
     themeLinks: [],
-<<<<<<< HEAD
     enabledThemeLinks: [],
-=======
     eagerPatches: IS_REPORTER,
->>>>>>> 1f672031
     enabledThemes: [],
     enableReactDevtools: false,
     frameless: false,
