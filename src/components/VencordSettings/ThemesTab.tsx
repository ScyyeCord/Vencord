/*
 * Vencord, a modification for Discord's desktop app
 * Copyright (c) 2022 Vendicated and contributors
 *
 * This program is free software: you can redistribute it and/or modify
 * it under the terms of the GNU General Public License as published by
 * the Free Software Foundation, either version 3 of the License, or
 * (at your option) any later version.
 *
 * This program is distributed in the hope that it will be useful,
 * but WITHOUT ANY WARRANTY; without even the implied warranty of
 * MERCHANTABILITY or FITNESS FOR A PARTICULAR PURPOSE.  See the
 * GNU General Public License for more details.
 *
 * You should have received a copy of the GNU General Public License
 * along with this program.  If not, see <https://www.gnu.org/licenses/>.
*/

import { useSettings } from "@api/Settings";
import { classNameFactory } from "@api/Styles";
import { Flex } from "@components/Flex";
import { DeleteIcon } from "@components/Icons";
import { Link } from "@components/Link";
import PluginModal from "@components/PluginSettings/PluginModal";
import { getThemeInfo, UserThemeHeader } from "@main/themes";
import { openInviteModal } from "@utils/discord";
import { Margins } from "@utils/margins";
import { classes } from "@utils/misc";
import { openModal } from "@utils/modal";
import { showItemInFolder } from "@utils/native";
import { useAwaiter } from "@utils/react";
import { findByPropsLazy, findLazy } from "@webpack";
import {
    Button,
    Card,
    Forms,
    React,
    showToast,
    TabBar,
    TextArea,
    TextInput,
    useEffect,
    useRef,
    useState
} from "@webpack/common";
import type { ComponentType, Ref, SyntheticEvent } from "react";

import { AddonCard } from "./AddonCard";
import { SettingsTab, wrapTab } from "./shared";

type FileInput = ComponentType<{
    ref: Ref<HTMLInputElement>;
    onChange: (e: SyntheticEvent<HTMLInputElement>) => void;
    multiple?: boolean;
    filters?: { name?: string; extensions: string[]; }[];
}>;

const InviteActions = findByPropsLazy("resolveInvite");
const FileInput: FileInput = findLazy(m => m.prototype?.activateUploadDialogue && m.prototype.setRef);
const TextAreaProps = findLazy(m => typeof m.textarea === "string");

const cl = classNameFactory("vc-settings-theme-");

function Validator({ link, onValidate }: { link: string; onValidate: (valid: boolean) => void; }) {
    const [, err, pending] = useAwaiter(() => fetch(link).then(res => {
        if (res.status > 300) throw `${res.status} ${res.statusText}`;
        const contentType = res.headers.get("Content-Type");
        if (!contentType?.startsWith("text/css") && !contentType?.startsWith("text/plain")) {
            onValidate(false);
            throw "Not a CSS file. Remember to use the raw link!";
        }

        onValidate(true);
        return "Okay!";
    }));

    const text = pending
        ? "Checking..."
        : err
            ? `Error: ${err instanceof Error ? err.message : String(err)}`
            : "Valid!";

    return <Forms.FormText style={{
        color: pending ? "var(--text-muted)" : err ? "var(--text-danger)" : "var(--text-positive)"
    }}>{text}</Forms.FormText>;
}

<<<<<<< HEAD
=======
function Validators({ themeLinks }: { themeLinks: string[]; }) {
    if (!themeLinks.length) return null;

    return (
        <>
            <Forms.FormTitle className={Margins.top20} tag="h5">Validator</Forms.FormTitle>
            <Forms.FormText>This section will tell you whether your themes can successfully be loaded</Forms.FormText>
            <div>
                {themeLinks.map(rawLink => {
                    const { label, link } = (() => {
                        const match = /^@(light|dark) (.*)/.exec(rawLink);
                        if (!match) return { label: rawLink, link: rawLink };

                        const [, mode, link] = match;
                        return { label: `[${mode} mode only] ${link}`, link };
                    })();

                    return <Card style={{
                        padding: ".5em",
                        marginBottom: ".5em",
                        marginTop: ".5em"
                    }} key={link}>
                        <Forms.FormTitle tag="h5" style={{
                            overflowWrap: "break-word"
                        }}>
                            {label}
                        </Forms.FormTitle>
                        <Validator link={link} />
                    </Card>;
                })}
            </div>
        </>
    );
}

>>>>>>> accfc151
interface ThemeCardProps {
    theme: UserThemeHeader;
    enabled: boolean;
    onChange: (enabled: boolean) => void;
    onDelete: () => void;
    showDeleteButton?: boolean;
}

function ThemeCard({ theme, enabled, onChange, onDelete, showDeleteButton }: ThemeCardProps) {
    return (
        <AddonCard
            name={theme.name}
            description={theme.description}
            author={theme.author}
            enabled={enabled}
            setEnabled={onChange}
            infoButton={
                (IS_WEB||showDeleteButton) && (
                    <div style={{ cursor: "pointer", color: "var(--status-danger" }} onClick={onDelete}>
                        <DeleteIcon />
                    </div>
                )
            }
            footer={
                <Flex flexDirection="row" style={{ gap: "0.2em" }}>
                    {!!theme.website && <Link href={theme.website}>Website</Link>}
                    {!!(theme.website && theme.invite) && " • "}
                    {!!theme.invite && (
                        <Link
                            href={`https://discord.gg/${theme.invite}`}
                            onClick={async e => {
                                e.preventDefault();
                                theme.invite != null && openInviteModal(theme.invite).catch(() => showToast("Invalid or expired invite"));
                            }}
                        >
                            Discord Server
                        </Link>
                    )}
                </Flex>
            }
        />
    );
}

enum ThemeTab {
    LOCAL,
    ONLINE
}

function ThemesTab() {
    const settings = useSettings(["themeLinks", "enabledThemeLinks", "enabledThemes"]);

    const fileInputRef = useRef<HTMLInputElement>(null);
    const [currentTab, setCurrentTab] = useState(ThemeTab.LOCAL);
    const [currentThemeLink, setCurrentThemeLink] = useState("");
    const [themeLinkValid, setThemeLinkValid] = useState(false);
    const [userThemes, setUserThemes] = useState<UserThemeHeader[] | null>(null);
    const [onlineThemes, setOnlineThemes] = useState<(UserThemeHeader & { link: string; })[] | null>(null);
    const [themeDir, , themeDirPending] = useAwaiter(VencordNative.themes.getThemesDir);

    useEffect(() => {
        refreshLocalThemes();
        refreshOnlineThemes();
    }, []);

    async function refreshLocalThemes() {
        const themes = await VencordNative.themes.getThemesList();
        setUserThemes(themes);
    }

    // When a local theme is enabled/disabled, update the settings
    function onLocalThemeChange(fileName: string, value: boolean) {
        if (value) {
            if (settings.enabledThemes.includes(fileName)) return;
            settings.enabledThemes = [...settings.enabledThemes, fileName];
        } else {
            settings.enabledThemes = settings.enabledThemes.filter(f => f !== fileName);
        }
    }

    async function onFileUpload(e: SyntheticEvent<HTMLInputElement>) {
        e.stopPropagation();
        e.preventDefault();
        if (!e.currentTarget?.files?.length) return;
        const { files } = e.currentTarget;

        const uploads = Array.from(files, file => {
            const { name } = file;
            if (!name.endsWith(".css")) return;

            return new Promise<void>((resolve, reject) => {
                const reader = new FileReader();
                reader.onload = () => {
                    VencordNative.themes.uploadTheme(name, reader.result as string)
                        .then(resolve)
                        .catch(reject);
                };
                reader.readAsText(file);
            });
        });

        await Promise.all(uploads);
        refreshLocalThemes();
    }

    function LocalThemes() {
        return (
            <>
                <Card className="vc-settings-card">
                    <Forms.FormTitle tag="h5">Find Themes:</Forms.FormTitle>
                    <div style={{ marginBottom: ".5em", display: "flex", flexDirection: "column" }}>
                        <Link style={{ marginRight: ".5em" }} href="https://betterdiscord.app/themes">
                            BetterDiscord Themes
                        </Link>
                        <Link href="https://github.com/search?q=discord+theme">GitHub</Link>
                    </div>
                    <Forms.FormText>If using the BD site, click on "Download" and place the downloaded .theme.css file into your themes folder.</Forms.FormText>
                </Card>

                <Forms.FormSection title="Local Themes">
                    <Card className="vc-settings-quick-actions-card">
                        <>
                            {IS_WEB ?
                                (
                                    <Button
                                        size={Button.Sizes.SMALL}
                                        disabled={themeDirPending}
                                    >
                                        Upload Theme
                                        <FileInput
                                            ref={fileInputRef}
                                            onChange={onFileUpload}
                                            multiple={true}
                                            filters={[{ extensions: ["css"] }]}
                                        />
                                    </Button>
                                ) : (
                                    <Button
                                        onClick={() => showItemInFolder(themeDir!)}
                                        size={Button.Sizes.SMALL}
                                        disabled={themeDirPending}
                                    >
                                        Open Themes Folder
                                    </Button>
                                )}
                            <Button
                                onClick={refreshLocalThemes}
                                size={Button.Sizes.SMALL}
                            >
                                Load missing Themes
                            </Button>
                            <Button
                                onClick={() => VencordNative.quickCss.openEditor()}
                                size={Button.Sizes.SMALL}
                            >
                                Edit QuickCSS
                            </Button>

                            {Vencord.Settings.plugins.ClientTheme.enabled && (
                                <Button
                                    onClick={() => openModal(modalProps => (
                                        <PluginModal
                                            {...modalProps}
                                            plugin={Vencord.Plugins.plugins.ClientTheme}
                                            onRestartNeeded={() => { }}
                                        />
                                    ))}
                                    size={Button.Sizes.SMALL}
                                >
                                    Edit ClientTheme
                                </Button>
                            )}
                        </>
                    </Card>

                    <div className={cl("grid")}>
                        {userThemes?.map(theme => (
                            <ThemeCard
                                key={theme.fileName}
                                enabled={settings.enabledThemes.includes(theme.fileName)}
                                onChange={enabled => onLocalThemeChange(theme.fileName, enabled)}
                                onDelete={async () => {
                                    onLocalThemeChange(theme.fileName, false);
                                    await VencordNative.themes.deleteTheme(theme.fileName);
                                    refreshLocalThemes();
                                }}
                                theme={theme}
                            />
                        ))}
                    </div>
                </Forms.FormSection>
            </>
        );
    }

    // When the user leaves the online theme textbox, update the settings
    function addThemeLink(link: string) {
        if (!themeLinkValid) return;
        if (settings.themeLinks.includes(link)) return;

        settings.themeLinks = [...settings.themeLinks, link];
        setCurrentThemeLink("");
        refreshOnlineThemes();
    }

    async function refreshOnlineThemes() {
        const themes = await Promise.all(settings.themeLinks.map(async link => {
            const css = await fetch(link).then(res => res.text());
            return { ...getThemeInfo(css, link), link };
        }));
        setOnlineThemes(themes);
    }

    function onThemeLinkEnabledChange(link: string, enabled: boolean) {
        if (enabled) {
            if (settings.enabledThemeLinks.includes(link)) return;
            settings.enabledThemeLinks = [...settings.enabledThemeLinks, link];
        } else {
            settings.enabledThemeLinks = settings.enabledThemeLinks.filter(f => f !== link);
        }
    }

    function deleteThemeLink(link: string) {
        settings.themeLinks = settings.themeLinks.filter(f => f !== link);

        refreshOnlineThemes();
    }

    function OnlineThemes() {
        return (
            <>
<<<<<<< HEAD
=======
                <Card className="vc-settings-card vc-text-selectable">
                    <Forms.FormTitle tag="h5">Paste links to css files here</Forms.FormTitle>
                    <Forms.FormText>One link per line</Forms.FormText>
                    <Forms.FormText>You can prefix lines with @light or @dark to toggle them based on your Discord theme</Forms.FormText>
                    <Forms.FormText>Make sure to use direct links to files (raw or github.io)!</Forms.FormText>
                </Card>

>>>>>>> accfc151
                <Forms.FormSection title="Online Themes" tag="h5">
                    <Card className="vc-settings-theme-add-card">
                        <Forms.FormText>Make sure to use direct links to files (raw or github.io)!</Forms.FormText>
                        <Flex flexDirection="row">
                            <TextInput placeholder="Theme Link" className="vc-settings-theme-link-input" value={currentThemeLink} onChange={setCurrentThemeLink} />
                            <Button onClick={() => addThemeLink(currentThemeLink)} disabled={!themeLinkValid}>Add</Button>
                        </Flex>
                        {currentThemeLink && <Validator link={currentThemeLink} onValidate={setThemeLinkValid} />}
                    </Card>

                    <div className={cl("grid")}>
                        {onlineThemes?.map(theme => {
                            return <ThemeCard
                                key={theme.fileName}
                                enabled={settings.enabledThemeLinks.includes(theme.link)}
                                onChange={enabled => onThemeLinkEnabledChange(theme.link, enabled)}
                                onDelete={() => deleteThemeLink(theme.link)}
                                showDeleteButton
                                theme={theme}
                            />;
                        })}
                    </div>
                </Forms.FormSection>
            </>
        );
    }

    return (
        <SettingsTab title="Themes">
            <TabBar
                type="top"
                look="brand"
                className="vc-settings-tab-bar"
                selectedItem={currentTab}
                onItemSelect={setCurrentTab}
            >
                <TabBar.Item
                    className="vc-settings-tab-bar-item"
                    id={ThemeTab.LOCAL}
                >
                    Local Themes
                </TabBar.Item>
                <TabBar.Item
                    className="vc-settings-tab-bar-item"
                    id={ThemeTab.ONLINE}
                >
                    Online Themes
                </TabBar.Item>
            </TabBar>

            {currentTab === ThemeTab.LOCAL && <LocalThemes />}
            {currentTab === ThemeTab.ONLINE && <OnlineThemes />}
        </SettingsTab>
    );
}

export default wrapTab(ThemesTab, "Themes");<|MERGE_RESOLUTION|>--- conflicted
+++ resolved
@@ -85,8 +85,6 @@
     }}>{text}</Forms.FormText>;
 }
 
-<<<<<<< HEAD
-=======
 function Validators({ themeLinks }: { themeLinks: string[]; }) {
     if (!themeLinks.length) return null;
 
@@ -114,7 +112,7 @@
                         }}>
                             {label}
                         </Forms.FormTitle>
-                        <Validator link={link} />
+                        <Validator link={link} onValidate={(_) => {}} />
                     </Card>;
                 })}
             </div>
@@ -122,7 +120,6 @@
     );
 }
 
->>>>>>> accfc151
 interface ThemeCardProps {
     theme: UserThemeHeader;
     enabled: boolean;
@@ -354,8 +351,6 @@
     function OnlineThemes() {
         return (
             <>
-<<<<<<< HEAD
-=======
                 <Card className="vc-settings-card vc-text-selectable">
                     <Forms.FormTitle tag="h5">Paste links to css files here</Forms.FormTitle>
                     <Forms.FormText>One link per line</Forms.FormText>
@@ -363,7 +358,6 @@
                     <Forms.FormText>Make sure to use direct links to files (raw or github.io)!</Forms.FormText>
                 </Card>
 
->>>>>>> accfc151
                 <Forms.FormSection title="Online Themes" tag="h5">
                     <Card className="vc-settings-theme-add-card">
                         <Forms.FormText>Make sure to use direct links to files (raw or github.io)!</Forms.FormText>
