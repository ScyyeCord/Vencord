lockfileVersion: '9.0'

settings:
  autoInstallPeers: true
  excludeLinksFromLockfile: false

patchedDependencies:
  eslint-plugin-path-alias@2.1.0:
    hash: japuwsqfkulviwgkm4kd2oi3ky
    path: patches/eslint-plugin-path-alias@2.1.0.patch
  eslint@9.8.0:
    hash: xm46kqcmdgzlmm4aifkfpxaho4
    path: patches/eslint@9.8.0.patch

importers:

  .:
    dependencies:
      '@sapphi-red/web-noise-suppressor':
        specifier: 0.3.5
        version: 0.3.5
      '@vap/core':
        specifier: 0.0.12
        version: 0.0.12
      '@vap/shiki':
        specifier: 0.10.5
        version: 0.10.5
      fflate:
        specifier: ^0.8.2
        version: 0.8.2
      gifenc:
        specifier: github:mattdesl/gifenc#64842fca317b112a8590f8fef2bf3825da8f6fe3
        version: https://codeload.github.com/mattdesl/gifenc/tar.gz/64842fca317b112a8590f8fef2bf3825da8f6fe3
      monaco-editor:
        specifier: ^0.50.0
        version: 0.50.0
      nanoid:
        specifier: ^5.0.7
        version: 5.0.7
      virtual-merge:
        specifier: ^1.0.1
        version: 1.0.1
    devDependencies:
      '@stylistic/eslint-plugin':
        specifier: ^2.6.1
        version: 2.6.1(eslint@9.8.0(patch_hash=xm46kqcmdgzlmm4aifkfpxaho4))(typescript@5.5.4)
      '@types/chrome':
        specifier: ^0.0.269
        version: 0.0.269
      '@types/diff':
        specifier: ^5.2.1
        version: 5.2.1
      '@types/lodash':
        specifier: ^4.17.7
        version: 4.17.7
      '@types/node':
        specifier: ^22.0.3
        version: 22.0.3
      '@types/react':
        specifier: ^18.3.3
        version: 18.3.3
      '@types/react-dom':
        specifier: ^18.3.0
        version: 18.3.0
      '@types/yazl':
        specifier: ^2.4.5
        version: 2.4.5
      diff:
        specifier: ^5.2.0
        version: 5.2.0
      discord-types:
        specifier: ^1.3.26
        version: 1.3.26
      esbuild:
        specifier: ^0.15.18
        version: 0.15.18
      eslint:
        specifier: ^9.8.0
        version: 9.8.0(patch_hash=xm46kqcmdgzlmm4aifkfpxaho4)
      eslint-import-resolver-alias:
        specifier: ^1.1.2
        version: 1.1.2(eslint-plugin-import@2.29.1(@typescript-eslint/parser@8.0.0(eslint@9.8.0(patch_hash=xm46kqcmdgzlmm4aifkfpxaho4))(typescript@5.5.4))(eslint@9.8.0(patch_hash=xm46kqcmdgzlmm4aifkfpxaho4)))
      eslint-plugin-path-alias:
        specifier: 2.1.0
        version: 2.1.0(patch_hash=japuwsqfkulviwgkm4kd2oi3ky)(eslint@9.8.0(patch_hash=xm46kqcmdgzlmm4aifkfpxaho4))
      eslint-plugin-simple-header:
        specifier: ^1.1.1
        version: 1.1.1
      eslint-plugin-simple-import-sort:
        specifier: ^12.1.1
        version: 12.1.1(eslint@9.8.0(patch_hash=xm46kqcmdgzlmm4aifkfpxaho4))
      eslint-plugin-unused-imports:
        specifier: ^4.0.1
        version: 4.0.1(@typescript-eslint/eslint-plugin@8.0.0(@typescript-eslint/parser@8.0.0(eslint@9.8.0(patch_hash=xm46kqcmdgzlmm4aifkfpxaho4))(typescript@5.5.4))(eslint@9.8.0(patch_hash=xm46kqcmdgzlmm4aifkfpxaho4))(typescript@5.5.4))(eslint@9.8.0(patch_hash=xm46kqcmdgzlmm4aifkfpxaho4))
      highlight.js:
        specifier: 10.7.3
        version: 10.7.3
      html-minifier-terser:
        specifier: ^7.2.0
        version: 7.2.0
      moment:
        specifier: ^2.30.1
        version: 2.30.1
      puppeteer-core:
        specifier: ^22.15.0
        version: 22.15.0
      standalone-electron-types:
        specifier: ^1.0.0
        version: 1.0.0
      stylelint:
        specifier: ^16.8.1
        version: 16.8.1(typescript@5.5.4)
      stylelint-config-standard:
        specifier: ^36.0.1
        version: 36.0.1(stylelint@16.8.1(typescript@5.5.4))
      ts-patch:
        specifier: ^3.2.1
        version: 3.2.1
      tsx:
        specifier: ^4.16.5
        version: 4.16.5
      type-fest:
        specifier: ^4.23.0
        version: 4.23.0
      typescript:
        specifier: ^5.5.4
        version: 5.5.4
      typescript-eslint:
        specifier: ^8.0.0
        version: 8.0.0(eslint@9.8.0(patch_hash=xm46kqcmdgzlmm4aifkfpxaho4))(typescript@5.5.4)
      typescript-transform-paths:
        specifier: ^3.4.7
        version: 3.4.7(typescript@5.5.4)
      zip-local:
        specifier: ^0.3.5
        version: 0.3.5

  packages/vencord-types:
    dependencies:
      '@types/lodash':
        specifier: ^4.14.191
        version: 4.14.194
      '@types/node':
        specifier: ^18.11.18
        version: 18.16.3
      '@types/react':
        specifier: ^18.2.0
        version: 18.2.0
      '@types/react-dom':
        specifier: ^18.0.10
        version: 18.2.1
      discord-types:
        specifier: ^1.3.26
        version: 1.3.26
      standalone-electron-types:
        specifier: ^1.0.0
        version: 1.0.0
      type-fest:
        specifier: ^3.5.3
        version: 3.9.0
    devDependencies:
      '@types/fs-extra':
        specifier: ^11.0.4
        version: 11.0.4
      fs-extra:
        specifier: ^11.2.0
        version: 11.2.0
      tsx:
        specifier: ^3.12.6
        version: 3.12.7

packages:

  '@babel/code-frame@7.24.7':
    resolution: {integrity: sha512-BcYH1CVJBO9tvyIZ2jVeXgSIMvGZ2FDRvDdOIVQyuklNKSsx+eppDEBq/g47Ayw+RqNFE+URvOShmf+f/qwAlA==}
    engines: {node: '>=6.9.0'}

  '@babel/helper-validator-identifier@7.24.7':
    resolution: {integrity: sha512-rR+PBcQ1SMQDDyF6X0wxtG8QyLCgUB0eRAGguqRLfkCA87l7yAP7ehq8SNj96OOGTO8OBV70KhuFYcIkHXOg0w==}
    engines: {node: '>=6.9.0'}

  '@babel/highlight@7.24.7':
    resolution: {integrity: sha512-EStJpq4OuY8xYfhGVXngigBJRWxftKX9ksiGDnmlY3o7B/V7KIAc9X4oiK87uPJSc/vs5L869bem5fhZa8caZw==}
    engines: {node: '>=6.9.0'}

  '@csstools/css-parser-algorithms@2.7.1':
    resolution: {integrity: sha512-2SJS42gxmACHgikc1WGesXLIT8d/q2l0UFM7TaEeIzdFCE/FPMtTiizcPGGJtlPo2xuQzY09OhrLTzRxqJqwGw==}
    engines: {node: ^14 || ^16 || >=18}
    peerDependencies:
      '@csstools/css-tokenizer': ^2.4.1

  '@csstools/css-tokenizer@2.4.1':
    resolution: {integrity: sha512-eQ9DIktFJBhGjioABJRtUucoWR2mwllurfnM8LuNGAqX3ViZXaUchqk+1s7jjtkFiT9ySdACsFEA3etErkALUg==}
    engines: {node: ^14 || ^16 || >=18}

  '@csstools/media-query-list-parser@2.1.13':
    resolution: {integrity: sha512-XaHr+16KRU9Gf8XLi3q8kDlI18d5vzKSKCY510Vrtc9iNR0NJzbY9hhTmwhzYZj/ZwGL4VmB3TA9hJW0Um2qFA==}
    engines: {node: ^14 || ^16 || >=18}
    peerDependencies:
      '@csstools/css-parser-algorithms': ^2.7.1
      '@csstools/css-tokenizer': ^2.4.1

  '@csstools/selector-specificity@3.1.1':
    resolution: {integrity: sha512-a7cxGcJ2wIlMFLlh8z2ONm+715QkPHiyJcxwQlKOz/03GPw1COpfhcmC9wm4xlZfp//jWHNNMwzjtqHXVWU9KA==}
    engines: {node: ^14 || ^16 || >=18}
    peerDependencies:
      postcss-selector-parser: ^6.0.13

  '@dual-bundle/import-meta-resolve@4.1.0':
    resolution: {integrity: sha512-+nxncfwHM5SgAtrVzgpzJOI1ol0PkumhVo469KCf9lUi21IGcY90G98VuHm9VRrUypmAzawAHO9bs6hqeADaVg==}

  '@esbuild-kit/cjs-loader@2.4.2':
    resolution: {integrity: sha512-BDXFbYOJzT/NBEtp71cvsrGPwGAMGRB/349rwKuoxNSiKjPraNNnlK6MIIabViCjqZugu6j+xeMDlEkWdHHJSg==}

  '@esbuild-kit/core-utils@3.1.0':
    resolution: {integrity: sha512-Uuk8RpCg/7fdHSceR1M6XbSZFSuMrxcePFuGgyvsBn+u339dk5OeL4jv2EojwTN2st/unJGsVm4qHWjWNmJ/tw==}

  '@esbuild-kit/esm-loader@2.5.5':
    resolution: {integrity: sha512-Qwfvj/qoPbClxCRNuac1Du01r9gvNOT+pMYtJDapfB1eoGN1YlJ1BixLyL9WVENRx5RXgNLdfYdx/CuswlGhMw==}

  '@esbuild/aix-ppc64@0.21.5':
    resolution: {integrity: sha512-1SDgH6ZSPTlggy1yI6+Dbkiz8xzpHJEVAlF/AM1tHPLsf5STom9rwtjE4hKAF20FfXXNTFqEYXyJNWh1GiZedQ==}
    engines: {node: '>=12'}
    cpu: [ppc64]
    os: [aix]

  '@esbuild/android-arm64@0.17.18':
    resolution: {integrity: sha512-/iq0aK0eeHgSC3z55ucMAHO05OIqmQehiGay8eP5l/5l+iEr4EIbh4/MI8xD9qRFjqzgkc0JkX0LculNC9mXBw==}
    engines: {node: '>=12'}
    cpu: [arm64]
    os: [android]

  '@esbuild/android-arm64@0.21.5':
    resolution: {integrity: sha512-c0uX9VAUBQ7dTDCjq+wdyGLowMdtR/GoC2U5IYk/7D1H1JYC0qseD7+11iMP2mRLN9RcCMRcjC4YMclCzGwS/A==}
    engines: {node: '>=12'}
    cpu: [arm64]
    os: [android]

  '@esbuild/android-arm@0.15.18':
    resolution: {integrity: sha512-5GT+kcs2WVGjVs7+boataCkO5Fg0y4kCjzkB5bAip7H4jfnOS3dA6KPiww9W1OEKTKeAcUVhdZGvgI65OXmUnw==}
    engines: {node: '>=12'}
    cpu: [arm]
    os: [android]

  '@esbuild/android-arm@0.17.18':
    resolution: {integrity: sha512-EmwL+vUBZJ7mhFCs5lA4ZimpUH3WMAoqvOIYhVQwdIgSpHC8ImHdsRyhHAVxpDYUSm0lWvd63z0XH1IlImS2Qw==}
    engines: {node: '>=12'}
    cpu: [arm]
    os: [android]

  '@esbuild/android-arm@0.21.5':
    resolution: {integrity: sha512-vCPvzSjpPHEi1siZdlvAlsPxXl7WbOVUBBAowWug4rJHb68Ox8KualB+1ocNvT5fjv6wpkX6o/iEpbDrf68zcg==}
    engines: {node: '>=12'}
    cpu: [arm]
    os: [android]

  '@esbuild/android-x64@0.17.18':
    resolution: {integrity: sha512-x+0efYNBF3NPW2Xc5bFOSFW7tTXdAcpfEg2nXmxegm4mJuVeS+i109m/7HMiOQ6M12aVGGFlqJX3RhNdYM2lWg==}
    engines: {node: '>=12'}
    cpu: [x64]
    os: [android]

  '@esbuild/android-x64@0.21.5':
    resolution: {integrity: sha512-D7aPRUUNHRBwHxzxRvp856rjUHRFW1SdQATKXH2hqA0kAZb1hKmi02OpYRacl0TxIGz/ZmXWlbZgjwWYaCakTA==}
    engines: {node: '>=12'}
    cpu: [x64]
    os: [android]

  '@esbuild/darwin-arm64@0.17.18':
    resolution: {integrity: sha512-6tY+djEAdF48M1ONWnQb1C+6LiXrKjmqjzPNPWXhu/GzOHTHX2nh8Mo2ZAmBFg0kIodHhciEgUBtcYCAIjGbjQ==}
    engines: {node: '>=12'}
    cpu: [arm64]
    os: [darwin]

  '@esbuild/darwin-arm64@0.21.5':
    resolution: {integrity: sha512-DwqXqZyuk5AiWWf3UfLiRDJ5EDd49zg6O9wclZ7kUMv2WRFr4HKjXp/5t8JZ11QbQfUS6/cRCKGwYhtNAY88kQ==}
    engines: {node: '>=12'}
    cpu: [arm64]
    os: [darwin]

  '@esbuild/darwin-x64@0.17.18':
    resolution: {integrity: sha512-Qq84ykvLvya3dO49wVC9FFCNUfSrQJLbxhoQk/TE1r6MjHo3sFF2tlJCwMjhkBVq3/ahUisj7+EpRSz0/+8+9A==}
    engines: {node: '>=12'}
    cpu: [x64]
    os: [darwin]

  '@esbuild/darwin-x64@0.21.5':
    resolution: {integrity: sha512-se/JjF8NlmKVG4kNIuyWMV/22ZaerB+qaSi5MdrXtd6R08kvs2qCN4C09miupktDitvh8jRFflwGFBQcxZRjbw==}
    engines: {node: '>=12'}
    cpu: [x64]
    os: [darwin]

  '@esbuild/freebsd-arm64@0.17.18':
    resolution: {integrity: sha512-fw/ZfxfAzuHfaQeMDhbzxp9mc+mHn1Y94VDHFHjGvt2Uxl10mT4CDavHm+/L9KG441t1QdABqkVYwakMUeyLRA==}
    engines: {node: '>=12'}
    cpu: [arm64]
    os: [freebsd]

  '@esbuild/freebsd-arm64@0.21.5':
    resolution: {integrity: sha512-5JcRxxRDUJLX8JXp/wcBCy3pENnCgBR9bN6JsY4OmhfUtIHe3ZW0mawA7+RDAcMLrMIZaf03NlQiX9DGyB8h4g==}
    engines: {node: '>=12'}
    cpu: [arm64]
    os: [freebsd]

  '@esbuild/freebsd-x64@0.17.18':
    resolution: {integrity: sha512-FQFbRtTaEi8ZBi/A6kxOC0V0E9B/97vPdYjY9NdawyLd4Qk5VD5g2pbWN2VR1c0xhzcJm74HWpObPszWC+qTew==}
    engines: {node: '>=12'}
    cpu: [x64]
    os: [freebsd]

  '@esbuild/freebsd-x64@0.21.5':
    resolution: {integrity: sha512-J95kNBj1zkbMXtHVH29bBriQygMXqoVQOQYA+ISs0/2l3T9/kj42ow2mpqerRBxDJnmkUDCaQT/dfNXWX/ZZCQ==}
    engines: {node: '>=12'}
    cpu: [x64]
    os: [freebsd]

  '@esbuild/linux-arm64@0.17.18':
    resolution: {integrity: sha512-R7pZvQZFOY2sxUG8P6A21eq6q+eBv7JPQYIybHVf1XkQYC+lT7nDBdC7wWKTrbvMXKRaGudp/dzZCwL/863mZQ==}
    engines: {node: '>=12'}
    cpu: [arm64]
    os: [linux]

  '@esbuild/linux-arm64@0.21.5':
    resolution: {integrity: sha512-ibKvmyYzKsBeX8d8I7MH/TMfWDXBF3db4qM6sy+7re0YXya+K1cem3on9XgdT2EQGMu4hQyZhan7TeQ8XkGp4Q==}
    engines: {node: '>=12'}
    cpu: [arm64]
    os: [linux]

  '@esbuild/linux-arm@0.17.18':
    resolution: {integrity: sha512-jW+UCM40LzHcouIaqv3e/oRs0JM76JfhHjCavPxMUti7VAPh8CaGSlS7cmyrdpzSk7A+8f0hiedHqr/LMnfijg==}
    engines: {node: '>=12'}
    cpu: [arm]
    os: [linux]

  '@esbuild/linux-arm@0.21.5':
    resolution: {integrity: sha512-bPb5AHZtbeNGjCKVZ9UGqGwo8EUu4cLq68E95A53KlxAPRmUyYv2D6F0uUI65XisGOL1hBP5mTronbgo+0bFcA==}
    engines: {node: '>=12'}
    cpu: [arm]
    os: [linux]

  '@esbuild/linux-ia32@0.17.18':
    resolution: {integrity: sha512-ygIMc3I7wxgXIxk6j3V00VlABIjq260i967Cp9BNAk5pOOpIXmd1RFQJQX9Io7KRsthDrQYrtcx7QCof4o3ZoQ==}
    engines: {node: '>=12'}
    cpu: [ia32]
    os: [linux]

  '@esbuild/linux-ia32@0.21.5':
    resolution: {integrity: sha512-YvjXDqLRqPDl2dvRODYmmhz4rPeVKYvppfGYKSNGdyZkA01046pLWyRKKI3ax8fbJoK5QbxblURkwK/MWY18Tg==}
    engines: {node: '>=12'}
    cpu: [ia32]
    os: [linux]

  '@esbuild/linux-loong64@0.15.18':
    resolution: {integrity: sha512-L4jVKS82XVhw2nvzLg/19ClLWg0y27ulRwuP7lcyL6AbUWB5aPglXY3M21mauDQMDfRLs8cQmeT03r/+X3cZYQ==}
    engines: {node: '>=12'}
    cpu: [loong64]
    os: [linux]

  '@esbuild/linux-loong64@0.17.18':
    resolution: {integrity: sha512-bvPG+MyFs5ZlwYclCG1D744oHk1Pv7j8psF5TfYx7otCVmcJsEXgFEhQkbhNW8otDHL1a2KDINW20cfCgnzgMQ==}
    engines: {node: '>=12'}
    cpu: [loong64]
    os: [linux]

  '@esbuild/linux-loong64@0.21.5':
    resolution: {integrity: sha512-uHf1BmMG8qEvzdrzAqg2SIG/02+4/DHB6a9Kbya0XDvwDEKCoC8ZRWI5JJvNdUjtciBGFQ5PuBlpEOXQj+JQSg==}
    engines: {node: '>=12'}
    cpu: [loong64]
    os: [linux]

  '@esbuild/linux-mips64el@0.17.18':
    resolution: {integrity: sha512-oVqckATOAGuiUOa6wr8TXaVPSa+6IwVJrGidmNZS1cZVx0HqkTMkqFGD2HIx9H1RvOwFeWYdaYbdY6B89KUMxA==}
    engines: {node: '>=12'}
    cpu: [mips64el]
    os: [linux]

  '@esbuild/linux-mips64el@0.21.5':
    resolution: {integrity: sha512-IajOmO+KJK23bj52dFSNCMsz1QP1DqM6cwLUv3W1QwyxkyIWecfafnI555fvSGqEKwjMXVLokcV5ygHW5b3Jbg==}
    engines: {node: '>=12'}
    cpu: [mips64el]
    os: [linux]

  '@esbuild/linux-ppc64@0.17.18':
    resolution: {integrity: sha512-3dLlQO+b/LnQNxgH4l9rqa2/IwRJVN9u/bK63FhOPB4xqiRqlQAU0qDU3JJuf0BmaH0yytTBdoSBHrb2jqc5qQ==}
    engines: {node: '>=12'}
    cpu: [ppc64]
    os: [linux]

  '@esbuild/linux-ppc64@0.21.5':
    resolution: {integrity: sha512-1hHV/Z4OEfMwpLO8rp7CvlhBDnjsC3CttJXIhBi+5Aj5r+MBvy4egg7wCbe//hSsT+RvDAG7s81tAvpL2XAE4w==}
    engines: {node: '>=12'}
    cpu: [ppc64]
    os: [linux]

  '@esbuild/linux-riscv64@0.17.18':
    resolution: {integrity: sha512-/x7leOyDPjZV3TcsdfrSI107zItVnsX1q2nho7hbbQoKnmoeUWjs+08rKKt4AUXju7+3aRZSsKrJtaRmsdL1xA==}
    engines: {node: '>=12'}
    cpu: [riscv64]
    os: [linux]

  '@esbuild/linux-riscv64@0.21.5':
    resolution: {integrity: sha512-2HdXDMd9GMgTGrPWnJzP2ALSokE/0O5HhTUvWIbD3YdjME8JwvSCnNGBnTThKGEB91OZhzrJ4qIIxk/SBmyDDA==}
    engines: {node: '>=12'}
    cpu: [riscv64]
    os: [linux]

  '@esbuild/linux-s390x@0.17.18':
    resolution: {integrity: sha512-cX0I8Q9xQkL/6F5zWdYmVf5JSQt+ZfZD2bJudZrWD+4mnUvoZ3TDDXtDX2mUaq6upMFv9FlfIh4Gfun0tbGzuw==}
    engines: {node: '>=12'}
    cpu: [s390x]
    os: [linux]

  '@esbuild/linux-s390x@0.21.5':
    resolution: {integrity: sha512-zus5sxzqBJD3eXxwvjN1yQkRepANgxE9lgOW2qLnmr8ikMTphkjgXu1HR01K4FJg8h1kEEDAqDcZQtbrRnB41A==}
    engines: {node: '>=12'}
    cpu: [s390x]
    os: [linux]

  '@esbuild/linux-x64@0.17.18':
    resolution: {integrity: sha512-66RmRsPlYy4jFl0vG80GcNRdirx4nVWAzJmXkevgphP1qf4dsLQCpSKGM3DUQCojwU1hnepI63gNZdrr02wHUA==}
    engines: {node: '>=12'}
    cpu: [x64]
    os: [linux]

  '@esbuild/linux-x64@0.21.5':
    resolution: {integrity: sha512-1rYdTpyv03iycF1+BhzrzQJCdOuAOtaqHTWJZCWvijKD2N5Xu0TtVC8/+1faWqcP9iBCWOmjmhoH94dH82BxPQ==}
    engines: {node: '>=12'}
    cpu: [x64]
    os: [linux]

  '@esbuild/netbsd-x64@0.17.18':
    resolution: {integrity: sha512-95IRY7mI2yrkLlTLb1gpDxdC5WLC5mZDi+kA9dmM5XAGxCME0F8i4bYH4jZreaJ6lIZ0B8hTrweqG1fUyW7jbg==}
    engines: {node: '>=12'}
    cpu: [x64]
    os: [netbsd]

  '@esbuild/netbsd-x64@0.21.5':
    resolution: {integrity: sha512-Woi2MXzXjMULccIwMnLciyZH4nCIMpWQAs049KEeMvOcNADVxo0UBIQPfSmxB3CWKedngg7sWZdLvLczpe0tLg==}
    engines: {node: '>=12'}
    cpu: [x64]
    os: [netbsd]

  '@esbuild/openbsd-x64@0.17.18':
    resolution: {integrity: sha512-WevVOgcng+8hSZ4Q3BKL3n1xTv5H6Nb53cBrtzzEjDbbnOmucEVcZeGCsCOi9bAOcDYEeBZbD2SJNBxlfP3qiA==}
    engines: {node: '>=12'}
    cpu: [x64]
    os: [openbsd]

  '@esbuild/openbsd-x64@0.21.5':
    resolution: {integrity: sha512-HLNNw99xsvx12lFBUwoT8EVCsSvRNDVxNpjZ7bPn947b8gJPzeHWyNVhFsaerc0n3TsbOINvRP2byTZ5LKezow==}
    engines: {node: '>=12'}
    cpu: [x64]
    os: [openbsd]

  '@esbuild/sunos-x64@0.17.18':
    resolution: {integrity: sha512-Rzf4QfQagnwhQXVBS3BYUlxmEbcV7MY+BH5vfDZekU5eYpcffHSyjU8T0xucKVuOcdCsMo+Ur5wmgQJH2GfNrg==}
    engines: {node: '>=12'}
    cpu: [x64]
    os: [sunos]

  '@esbuild/sunos-x64@0.21.5':
    resolution: {integrity: sha512-6+gjmFpfy0BHU5Tpptkuh8+uw3mnrvgs+dSPQXQOv3ekbordwnzTVEb4qnIvQcYXq6gzkyTnoZ9dZG+D4garKg==}
    engines: {node: '>=12'}
    cpu: [x64]
    os: [sunos]

  '@esbuild/win32-arm64@0.17.18':
    resolution: {integrity: sha512-Kb3Ko/KKaWhjeAm2YoT/cNZaHaD1Yk/pa3FTsmqo9uFh1D1Rfco7BBLIPdDOozrObj2sahslFuAQGvWbgWldAg==}
    engines: {node: '>=12'}
    cpu: [arm64]
    os: [win32]

  '@esbuild/win32-arm64@0.21.5':
    resolution: {integrity: sha512-Z0gOTd75VvXqyq7nsl93zwahcTROgqvuAcYDUr+vOv8uHhNSKROyU961kgtCD1e95IqPKSQKH7tBTslnS3tA8A==}
    engines: {node: '>=12'}
    cpu: [arm64]
    os: [win32]

  '@esbuild/win32-ia32@0.17.18':
    resolution: {integrity: sha512-0/xUMIdkVHwkvxfbd5+lfG7mHOf2FRrxNbPiKWg9C4fFrB8H0guClmaM3BFiRUYrznVoyxTIyC/Ou2B7QQSwmw==}
    engines: {node: '>=12'}
    cpu: [ia32]
    os: [win32]

  '@esbuild/win32-ia32@0.21.5':
    resolution: {integrity: sha512-SWXFF1CL2RVNMaVs+BBClwtfZSvDgtL//G/smwAc5oVK/UPu2Gu9tIaRgFmYFFKrmg3SyAjSrElf0TiJ1v8fYA==}
    engines: {node: '>=12'}
    cpu: [ia32]
    os: [win32]

  '@esbuild/win32-x64@0.17.18':
    resolution: {integrity: sha512-qU25Ma1I3NqTSHJUOKi9sAH1/Mzuvlke0ioMJRthLXKm7JiSKVwFghlGbDLOO2sARECGhja4xYfRAZNPAkooYg==}
    engines: {node: '>=12'}
    cpu: [x64]
    os: [win32]

  '@esbuild/win32-x64@0.21.5':
    resolution: {integrity: sha512-tQd/1efJuzPC6rCFwEvLtci/xNFcTZknmXs98FYDfGE4wP9ClFV98nyKrzJKVPMhdDnjzLhdUyMX4PsQAPjwIw==}
    engines: {node: '>=12'}
    cpu: [x64]
    os: [win32]

  '@eslint-community/eslint-utils@4.4.0':
    resolution: {integrity: sha512-1/sA4dwrzBAyeUoQ6oxahHKmrZvsnLCg4RfxW3ZFGGmQkSNQPFNLV9CUEFQP1x9EYXHTo5p6xdhZM1Ne9p/AfA==}
    engines: {node: ^12.22.0 || ^14.17.0 || >=16.0.0}
    peerDependencies:
      eslint: ^6.0.0 || ^7.0.0 || >=8.0.0

  '@eslint-community/regexpp@4.11.0':
    resolution: {integrity: sha512-G/M/tIiMrTAxEWRfLfQJMmGNX28IxBg4PBz8XqQhqUHLFI6TL2htpIB1iQCj144V5ee/JaKyT9/WZ0MGZWfA7A==}
    engines: {node: ^12.0.0 || ^14.0.0 || >=16.0.0}

  '@eslint/config-array@0.17.1':
    resolution: {integrity: sha512-BlYOpej8AQ8Ev9xVqroV7a02JK3SkBAaN9GfMMH9W6Ch8FlQlkjGw4Ir7+FgYwfirivAf4t+GtzuAxqfukmISA==}
    engines: {node: ^18.18.0 || ^20.9.0 || >=21.1.0}

  '@eslint/eslintrc@3.1.0':
    resolution: {integrity: sha512-4Bfj15dVJdoy3RfZmmo86RK1Fwzn6SstsvK9JS+BaVKqC6QQQQyXekNaC+g+LKNgkQ+2VhGAzm6hO40AhMR3zQ==}
    engines: {node: ^18.18.0 || ^20.9.0 || >=21.1.0}

  '@eslint/js@9.8.0':
    resolution: {integrity: sha512-MfluB7EUfxXtv3i/++oh89uzAr4PDI4nn201hsp+qaXqsjAWzinlZEHEfPgAX4doIlKvPG/i0A9dpKxOLII8yA==}
    engines: {node: ^18.18.0 || ^20.9.0 || >=21.1.0}

  '@eslint/object-schema@2.1.4':
    resolution: {integrity: sha512-BsWiH1yFGjXXS2yvrf5LyuoSIIbPrGUWob917o+BTKuZ7qJdxX8aJLRxs1fS9n6r7vESrq1OUqb68dANcFXuQQ==}
    engines: {node: ^18.18.0 || ^20.9.0 || >=21.1.0}

  '@humanwhocodes/module-importer@1.0.1':
    resolution: {integrity: sha512-bxveV4V8v5Yb4ncFTT3rPSgZBOpCkjfK0y4oVVVJwIuDVBRMDXrPyXRL988i5ap9m9bnyEEjWfm5WkBmtffLfA==}
    engines: {node: '>=12.22'}

  '@humanwhocodes/retry@0.3.0':
    resolution: {integrity: sha512-d2CGZR2o7fS6sWB7DG/3a95bGKQyHMACZ5aW8qGkkqQpUoZV6C0X7Pc7l4ZNMZkfNBf4VWNe9E1jRsf0G146Ew==}
    engines: {node: '>=18.18'}

  '@jridgewell/gen-mapping@0.3.5':
    resolution: {integrity: sha512-IzL8ZoEDIBRWEzlCcRhOaCupYyN5gdIK+Q6fbFdPDg6HqX6jpkItn7DFIpW9LQzXG6Df9sA7+OKnq0qlz/GaQg==}
    engines: {node: '>=6.0.0'}

  '@jridgewell/resolve-uri@3.1.2':
    resolution: {integrity: sha512-bRISgCIjP20/tbWSPWMEi54QVPRZExkuD9lJL+UIxUKtwVJA8wW1Trb1jMs1RFXo1CBTNZ/5hpC9QvmKWdopKw==}
    engines: {node: '>=6.0.0'}

  '@jridgewell/set-array@1.2.1':
    resolution: {integrity: sha512-R8gLRTZeyp03ymzP/6Lil/28tGeGEzhx1q2k703KGWRAI1VdvPIXdG70VJc2pAMw3NA6JKL5hhFu1sJX0Mnn/A==}
    engines: {node: '>=6.0.0'}

  '@jridgewell/source-map@0.3.6':
    resolution: {integrity: sha512-1ZJTZebgqllO79ue2bm3rIGud/bOe0pP5BjSRCRxxYkEZS8STV7zN84UBbiYu7jy+eCKSnVIUgoWWE/tt+shMQ==}

  '@jridgewell/sourcemap-codec@1.4.15':
    resolution: {integrity: sha512-eF2rxCRulEKXHTRiDrDy6erMYWqNw4LPdQ8UQA4huuxaQsVeRPFl2oM8oDGxMFhJUWZf9McpLtJasDDZb/Bpeg==}

  '@jridgewell/trace-mapping@0.3.25':
    resolution: {integrity: sha512-vNk6aEwybGtawWmy/PzwnGDOjCkLWSD2wqvjGGAgOAwCGWySYXfYoxt00IJkTF+8Lb57DwOb3Aa0o9CApepiYQ==}

  '@nodelib/fs.scandir@2.1.5':
    resolution: {integrity: sha512-vq24Bq3ym5HEQm2NKCr3yXDwjc7vTsEThRDnkp2DK9p1uqLR+DHurm/NOTo0KG7HYHU7eppKZj3MyqYuMBf62g==}
    engines: {node: '>= 8'}

  '@nodelib/fs.stat@2.0.5':
    resolution: {integrity: sha512-RkhPPp2zrqDAQA/2jNhnztcPAlv64XdhIp7a7454A5ovI7Bukxgt7MX7udwAu3zg1DcpPU0rz3VV1SeaqvY4+A==}
    engines: {node: '>= 8'}

  '@nodelib/fs.walk@1.2.8':
    resolution: {integrity: sha512-oGB+UxlgWcgQkgwo8GcEGwemoTFt3FIO9ababBmaGwXIoBKZ+GTy0pP185beGg7Llih/NSHSV2XAs1lnznocSg==}
    engines: {node: '>= 8'}

  '@puppeteer/browsers@2.3.0':
    resolution: {integrity: sha512-ioXoq9gPxkss4MYhD+SFaU9p1IHFUX0ILAWFPyjGaBdjLsYAlZw6j1iLA0N/m12uVHLFDfSYNF7EQccjinIMDA==}
    engines: {node: '>=18'}
    hasBin: true

  '@sapphi-red/web-noise-suppressor@0.3.5':
    resolution: {integrity: sha512-jh3+V9yM+zxLriQexoGm0GatoPaJWjs6ypFIbFYwQp+AoUb55eUXrjKtKQyuC5zShzzeAQUl0M5JzqB7SSrsRA==}

  '@stylistic/eslint-plugin-js@2.6.1':
    resolution: {integrity: sha512-iLOiVzcvqzDGD9U0EuVOX680v+XOPiPAjkxWj+Q6iV2GLOM5NB27tKVOpJY7AzBhidwpRbaLTgg3T4UzYx09jw==}
    engines: {node: ^18.18.0 || ^20.9.0 || >=21.1.0}
    peerDependencies:
      eslint: '>=8.40.0'

  '@stylistic/eslint-plugin-jsx@2.6.1':
    resolution: {integrity: sha512-5qHLXqxfY6jubAQfDqrifv41fx7gaqA9svDaChxMI6JiHpEBfh+PXxmm3g+B8gJCYVBTC62Rjl0Ny5QabK58bw==}
    engines: {node: ^18.18.0 || ^20.9.0 || >=21.1.0}
    peerDependencies:
      eslint: '>=8.40.0'

  '@stylistic/eslint-plugin-plus@2.6.1':
    resolution: {integrity: sha512-z/IYu/q8ipApzNam5utSU+BrXg4pK/Gv9xNbr4eWv/bZppvTWJU62xCO4nw/6r2dHNPnqc7uCHEC7GMlBnPY0A==}
    peerDependencies:
      eslint: '*'

  '@stylistic/eslint-plugin-ts@2.6.1':
    resolution: {integrity: sha512-Mxl1VMorEG1Hc6oBYPD0+KIJOWkjEF1R0liL7wWgKfwpqOkgmnh5lVdZBrYyfRKOE4RlGcwEFTNai1IW6orgVg==}
    engines: {node: ^18.18.0 || ^20.9.0 || >=21.1.0}
    peerDependencies:
      eslint: '>=8.40.0'

  '@stylistic/eslint-plugin@2.6.1':
    resolution: {integrity: sha512-UT0f4t+3sQ/GKW7875NiIIjZJ1Bh4gd7JNfoIkwIQyWqO7wGd0Pqzu0Ho30Ka8MNF5lm++SkVeqAk26vGxoUpg==}
    engines: {node: ^18.18.0 || ^20.9.0 || >=21.1.0}
    peerDependencies:
      eslint: '>=8.40.0'

  '@tootallnate/quickjs-emscripten@0.23.0':
    resolution: {integrity: sha512-C5Mc6rdnsaJDjO3UpGW/CQTHtCKaYlScZTly4JIu97Jxo/odCiH0ITnDXSJPTOrEKk/ycSZ0AOgTmkDtkOsvIA==}

  '@types/chrome@0.0.269':
    resolution: {integrity: sha512-vF7x8YywnhXX2F06njQ/OE7a3Qeful43C5GUOsUksXWk89WoSFUU3iLeZW8lDpVO9atm8iZIEiLQTRC3H7NOXQ==}

  '@types/diff@5.2.1':
    resolution: {integrity: sha512-uxpcuwWJGhe2AR1g8hD9F5OYGCqjqWnBUQFD8gMZsDbv8oPHzxJF6iMO6n8Tk0AdzlxoaaoQhOYlIg/PukVU8g==}

  '@types/eslint@9.6.0':
    resolution: {integrity: sha512-gi6WQJ7cHRgZxtkQEoyHMppPjq9Kxo5Tjn2prSKDSmZrCz8TZ3jSRCeTJm+WoM+oB0WG37bRqLzaaU3q7JypGg==}

  '@types/estree@1.0.5':
    resolution: {integrity: sha512-/kYRxGDLWzHOB7q+wtSUQlFrtcdUccpfy+X+9iMBpHK8QLLhx2wIPYuS5DYtR9Wa/YlZAbIovy7qVdB1Aq6Lyw==}

  '@types/filesystem@0.0.36':
    resolution: {integrity: sha512-vPDXOZuannb9FZdxgHnqSwAG/jvdGM8Wq+6N4D/d80z+D4HWH+bItqsZaVRQykAn6WEVeEkLm2oQigyHtgb0RA==}

  '@types/filewriter@0.0.33':
    resolution: {integrity: sha512-xFU8ZXTw4gd358lb2jw25nxY9QAgqn2+bKKjKOYfNCzN4DKCFetK7sPtrlpg66Ywe3vWY9FNxprZawAh9wfJ3g==}

  '@types/fs-extra@11.0.4':
    resolution: {integrity: sha512-yTbItCNreRooED33qjunPthRcSjERP1r4MqCZc7wv0u2sUkzTFp45tgUfS5+r7FrZPdmCCNflLhVSP/o+SemsQ==}

  '@types/har-format@1.2.15':
    resolution: {integrity: sha512-RpQH4rXLuvTXKR0zqHq3go0RVXYv/YVqv4TnPH95VbwUxZdQlK1EtcMvQvMpDngHbt13Csh9Z4qT9AbkiQH5BA==}

  '@types/json-schema@7.0.15':
    resolution: {integrity: sha512-5+fP8P8MFNC+AyZCDxrB2pkZFPGzqQWUzpSeuuVLvm8VMcorNYavBqoFcxK8bQz4Qsbn4oUEEem4wDLfcysGHA==}

  '@types/json5@0.0.29':
    resolution: {integrity: sha512-dRLjCWHYg4oaA77cxO64oO+7JwCwnIzkZPdrrC71jQmQtlhM556pwKo5bUzqvZndkVbeFLIIi+9TC40JNF5hNQ==}

  '@types/jsonfile@6.1.4':
    resolution: {integrity: sha512-D5qGUYwjvnNNextdU59/+fI+spnwtTFmyQP0h+PfIOSkNfpU6AOICUOkm4i0OnSk+NyjdPJrxCDro0sJsWlRpQ==}

  '@types/lodash@4.14.194':
    resolution: {integrity: sha512-r22s9tAS7imvBt2lyHC9B8AGwWnXaYb1tY09oyLkXDs4vArpYJzw09nj8MLx5VfciBPGIb+ZwG0ssYnEPJxn/g==}

  '@types/lodash@4.17.7':
    resolution: {integrity: sha512-8wTvZawATi/lsmNu10/j2hk1KEP0IvjubqPE3cu1Xz7xfXXt5oCq3SNUz4fMIP4XGF9Ky+Ue2tBA3hcS7LSBlA==}

  '@types/node@18.16.3':
    resolution: {integrity: sha512-OPs5WnnT1xkCBiuQrZA4+YAV4HEJejmHneyraIaxsbev5yCEr6KMwINNFP9wQeFIw8FWcoTqF3vQsa5CDaI+8Q==}

  '@types/node@18.19.43':
    resolution: {integrity: sha512-Mw/YlgXnyJdEwLoFv2dpuJaDFriX+Pc+0qOBJ57jC1H6cDxIj2xc5yUrdtArDVG0m+KV6622a4p2tenEqB3C/g==}

  '@types/node@22.0.3':
    resolution: {integrity: sha512-/e0NZtK2gs6Vk2DoyrXSZZ4AlamqTkx0CcKx1Aq8/P4ITlRgU9OtVf5fl+LXkWWJce1M89pkSlH6lJJEnK7bQA==}

  '@types/prop-types@15.7.12':
    resolution: {integrity: sha512-5zvhXYtRNRluoE/jAp4GVsSduVUzNWKkOZrCDBWYtE7biZywwdC2AcEzg+cSMLFRfVgeAFqpfNabiPjxFddV1Q==}

  '@types/prop-types@15.7.5':
    resolution: {integrity: sha512-JCB8C6SnDoQf0cNycqd/35A7MjcnK+ZTqE7judS6o7utxUCg6imJg3QK2qzHKszlTjcj2cn+NwMB2i96ubpj7w==}

  '@types/react-dom@18.2.1':
    resolution: {integrity: sha512-8QZEV9+Kwy7tXFmjJrp3XUKQSs9LTnE0KnoUb0YCguWBiNW0Yfb2iBMYZ08WPg35IR6P3Z0s00B15SwZnO26+w==}

  '@types/react-dom@18.3.0':
    resolution: {integrity: sha512-EhwApuTmMBmXuFOikhQLIBUn6uFg81SwLMOAUgodJF14SOBOCMdU04gDoYi0WOJJHD144TL32z4yDqCW3dnkQg==}

  '@types/react@17.0.2':
    resolution: {integrity: sha512-Xt40xQsrkdvjn1EyWe1Bc0dJLcil/9x2vAuW7ya+PuQip4UYUaXyhzWmAbwRsdMgwOFHpfp7/FFZebDU6Y8VHA==}

  '@types/react@18.2.0':
    resolution: {integrity: sha512-0FLj93y5USLHdnhIhABk83rm8XEGA7kH3cr+YUlvxoUGp1xNt/DINUMvqPxLyOQMzLmZe8i4RTHbvb8MC7NmrA==}

  '@types/react@18.3.3':
    resolution: {integrity: sha512-hti/R0pS0q1/xx+TsI73XIqk26eBsISZ2R0wUijXIngRK9R/e7Xw/cXVxQK7R5JjW+SV4zGcn5hXjudkN/pLIw==}

  '@types/scheduler@0.16.3':
    resolution: {integrity: sha512-5cJ8CB4yAx7BH1oMvdU0Jh9lrEXyPkar6F9G/ERswkCuvP4KQZfZkSjcMbAICCpQTN4OuZn8tz0HiKv9TGZgrQ==}

  '@types/yauzl@2.10.3':
    resolution: {integrity: sha512-oJoftv0LSuaDZE3Le4DbKX+KS9G36NzOeSap90UIK0yMA/NhKJhqlSGtNDORNRaIbQfzjXDrQa0ytJ6mNRGz/Q==}

  '@types/yazl@2.4.5':
    resolution: {integrity: sha512-qpmPfx32HS7vlGJf7EsoM9qJnLZhXJBf1KH0hzfdc+D794rljQWh4H0I/UrZy+6Nhqn0l2jdBZXBGZtR1vnHqw==}

  '@typescript-eslint/eslint-plugin@8.0.0':
    resolution: {integrity: sha512-STIZdwEQRXAHvNUS6ILDf5z3u95Gc8jzywunxSNqX00OooIemaaNIA0vEgynJlycL5AjabYLLrIyHd4iazyvtg==}
    engines: {node: ^18.18.0 || ^20.9.0 || >=21.1.0}
    peerDependencies:
      '@typescript-eslint/parser': ^8.0.0 || ^8.0.0-alpha.0
      eslint: ^8.57.0 || ^9.0.0
      typescript: '*'
    peerDependenciesMeta:
      typescript:
        optional: true

  '@typescript-eslint/parser@8.0.0':
    resolution: {integrity: sha512-pS1hdZ+vnrpDIxuFXYQpLTILglTjSYJ9MbetZctrUawogUsPdz31DIIRZ9+rab0LhYNTsk88w4fIzVheiTbWOQ==}
    engines: {node: ^18.18.0 || ^20.9.0 || >=21.1.0}
    peerDependencies:
      eslint: ^8.57.0 || ^9.0.0
      typescript: '*'
    peerDependenciesMeta:
      typescript:
        optional: true

  '@typescript-eslint/scope-manager@8.0.0':
    resolution: {integrity: sha512-V0aa9Csx/ZWWv2IPgTfY7T4agYwJyILESu/PVqFtTFz9RIS823mAze+NbnBI8xiwdX3iqeQbcTYlvB04G9wyQw==}
    engines: {node: ^18.18.0 || ^20.9.0 || >=21.1.0}

  '@typescript-eslint/type-utils@8.0.0':
    resolution: {integrity: sha512-mJAFP2mZLTBwAn5WI4PMakpywfWFH5nQZezUQdSKV23Pqo6o9iShQg1hP2+0hJJXP2LnZkWPphdIq4juYYwCeg==}
    engines: {node: ^18.18.0 || ^20.9.0 || >=21.1.0}
    peerDependencies:
      typescript: '*'
    peerDependenciesMeta:
      typescript:
        optional: true

  '@typescript-eslint/types@8.0.0':
    resolution: {integrity: sha512-wgdSGs9BTMWQ7ooeHtu5quddKKs5Z5dS+fHLbrQI+ID0XWJLODGMHRfhwImiHoeO2S5Wir2yXuadJN6/l4JRxw==}
    engines: {node: ^18.18.0 || ^20.9.0 || >=21.1.0}

  '@typescript-eslint/typescript-estree@8.0.0':
    resolution: {integrity: sha512-5b97WpKMX+Y43YKi4zVcCVLtK5F98dFls3Oxui8LbnmRsseKenbbDinmvxrWegKDMmlkIq/XHuyy0UGLtpCDKg==}
    engines: {node: ^18.18.0 || ^20.9.0 || >=21.1.0}
    peerDependencies:
      typescript: '*'
    peerDependenciesMeta:
      typescript:
        optional: true

  '@typescript-eslint/utils@8.0.0':
    resolution: {integrity: sha512-k/oS/A/3QeGLRvOWCg6/9rATJL5rec7/5s1YmdS0ZU6LHveJyGFwBvLhSRBv6i9xaj7etmosp+l+ViN1I9Aj/Q==}
    engines: {node: ^18.18.0 || ^20.9.0 || >=21.1.0}
    peerDependencies:
      eslint: ^8.57.0 || ^9.0.0

  '@typescript-eslint/visitor-keys@8.0.0':
    resolution: {integrity: sha512-oN0K4nkHuOyF3PVMyETbpP5zp6wfyOvm7tWhTMfoqxSSsPmJIh6JNASuZDlODE8eE+0EB9uar+6+vxr9DBTYOA==}
    engines: {node: ^18.18.0 || ^20.9.0 || >=21.1.0}

  '@vap/core@0.0.12':
    resolution: {integrity: sha512-3csHpkE1zUSRTZwl7xIf2uXg1cD4IhhtUm0F6K/dWydc95R5Nj+krB4OTNATuqkewIv/ViCbwjPfkafAgvZQSg==}

  '@vap/shiki@0.10.5':
    resolution: {integrity: sha512-5BHVGvQT8qonbLSASon5aQFQ18OZU4FxSl9tLSj6oJ0sap3KdMbYcfGq25M9zFZR1g1dJN7fgjmZXBIS5omIdw==}

  '@vvo/tzdb@6.139.0':
    resolution: {integrity: sha512-LpBMlXJIcPddaK3ow5dnqB9z3+EzziCOHz5T6QhshdKu8QU9FW2n8MaDlc2ubxVaJPHerFyq4V8BsCV+T1+lVw==}

  acorn-jsx@5.3.2:
    resolution: {integrity: sha512-rq9s+JNhf0IChjtDXxllJ7g41oZk5SlXtp0LHwyA5cejwn7vKmKp4pPri6YEePv2PU65sAsegbXtIinmDFDXgQ==}
    peerDependencies:
      acorn: ^6.0.0 || ^7.0.0 || ^8.0.0

  acorn@8.10.0:
    resolution: {integrity: sha512-F0SAmZ8iUtS//m8DmCTA0jlh6TDKkHQyK6xc6V4KDTyZKA9dnvX9/3sRTVQrWm79glUAZbnmmNcdYwUIHWVybw==}
    engines: {node: '>=0.4.0'}
    hasBin: true

  acorn@8.12.0:
    resolution: {integrity: sha512-RTvkC4w+KNXrM39/lWCUaG0IbRkWdCv7W/IOW9oU6SawyxulvkQy5HQPVTKxEjczcUvapcrw3cFx/60VN/NRNw==}
    engines: {node: '>=0.4.0'}
    hasBin: true

  acorn@8.12.1:
    resolution: {integrity: sha512-tcpGyI9zbizT9JbV6oYE477V6mTlXvvi0T0G3SNIYE2apm/G5huBa1+K89VGeovbg+jycCrfhl3ADxErOuO6Jg==}
    engines: {node: '>=0.4.0'}
    hasBin: true

  agent-base@7.1.1:
    resolution: {integrity: sha512-H0TSyFNDMomMNJQBn8wFV5YC/2eJ+VXECwOadZJT554xP6cODZHPX3H9QMQECxvrgiSOP1pHjy1sMWQVYJOUOA==}
    engines: {node: '>= 14'}

  ajv@6.12.6:
    resolution: {integrity: sha512-j3fVLgvTo527anyYyJOGTYJbG+vnnQYvE0m5mmkc1TK+nxAppkCLMIL0aZ4dblVCNoGShhm+kzE4ZUykBoMg4g==}

  ajv@8.17.1:
    resolution: {integrity: sha512-B/gBuNg5SiMTrPkC+A2+cW0RszwxYmn6VYxB/inlBStS5nx6xHIt/ehKRhIMhqusl7a8LjQoZnjCs5vhwxOQ1g==}

  ansi-regex@5.0.1:
    resolution: {integrity: sha512-quJQXlTSUGL2LH9SUXo8VwsY4soanhgo6LNSm84E1LBcE8s3O0wpdiRzyR9z/ZZJMlMWv37qOOb9pdJlMUEKFQ==}
    engines: {node: '>=8'}

  ansi-regex@6.0.1:
    resolution: {integrity: sha512-n5M855fKb2SsfMIiFFoVrABHJC8QtHwVx+mHWP3QcEqBHYienj5dHSgjbxtC0WEZXYt4wcD6zrQElDPhFuZgfA==}
    engines: {node: '>=12'}

  ansi-styles@3.2.1:
    resolution: {integrity: sha512-VT0ZI6kZRdTh8YyJw3SMbYm/u+NqfsAxEpWO0Pf9sq8/e94WxxOpPKx9FR1FlyCtOVDNOQ+8ntlqFxiRc+r5qA==}
    engines: {node: '>=4'}

  ansi-styles@4.3.0:
    resolution: {integrity: sha512-zbB9rCJAT1rbjiVDb2hqKFHNYLxgtk8NURxZ3IZwD3F6NtxbXZQCnnSi1Lkx+IDohdPlFp222wVALIheZJQSEg==}
    engines: {node: '>=8'}

  argparse@2.0.1:
    resolution: {integrity: sha512-8+9WqebbFzpX9OR+Wa6O29asIogeRMzcGtAINdpMHHyAg10f05aSFVBbcEqGf/PXw1EjAZ+q2/bEBg3DvurK3Q==}

  arr-diff@4.0.0:
    resolution: {integrity: sha512-YVIQ82gZPGBebQV/a8dar4AitzCQs0jjXwMPZllpXMaGjXPYVUawSxQrRsjhjupyVxEvbHgUmIhKVlND+j02kA==}
    engines: {node: '>=0.10.0'}

  arr-union@3.1.0:
    resolution: {integrity: sha512-sKpyeERZ02v1FeCZT8lrfJq5u6goHCtpTAzPwJYe7c8SPFOboNjNg1vz2L4VTn9T4PQxEx13TbXLmYUcS6Ug7Q==}
    engines: {node: '>=0.10.0'}

  array-buffer-byte-length@1.0.1:
    resolution: {integrity: sha512-ahC5W1xgou+KTXix4sAO8Ki12Q+jf4i0+tmk3sC+zgcynshkHxzpXdImBehiUYKKKDwvfFiJl1tZt6ewscS1Mg==}
    engines: {node: '>= 0.4'}

  array-includes@3.1.8:
    resolution: {integrity: sha512-itaWrbYbqpGXkGhZPGUulwnhVf5Hpy1xiCFsGqyIGglbBxmG5vSjxQen3/WGOjPpNEv1RtBLKxbmVXm8HpJStQ==}
    engines: {node: '>= 0.4'}

  array-union@2.1.0:
    resolution: {integrity: sha512-HGyxoOTYUyCM6stUe6EJgnd4EoewAI7zMdfqO+kGjnlZmBDz/cR5pf8r/cR4Wq60sL/p0IkcjUEEPwS3GFrIyw==}
    engines: {node: '>=8'}

  array-unique@0.3.2:
    resolution: {integrity: sha512-SleRWjh9JUud2wH1hPs9rZBZ33H6T9HOiL0uwGnGx9FpE6wKGyfWugmbkEOIs6qWrZhg0LWeLziLrEwQJhs5mQ==}
    engines: {node: '>=0.10.0'}

  array.prototype.findlastindex@1.2.5:
    resolution: {integrity: sha512-zfETvRFA8o7EiNn++N5f/kaCw221hrpGsDmcpndVupkPzEc1Wuf3VgC0qby1BbHs7f5DVYjgtEU2LLh5bqeGfQ==}
    engines: {node: '>= 0.4'}

  array.prototype.flat@1.3.2:
    resolution: {integrity: sha512-djYB+Zx2vLewY8RWlNCUdHjDXs2XOgm602S9E7P/UpHgfeHL00cRiIF+IN/G/aUJ7kGPb6yO/ErDI5V2s8iycA==}
    engines: {node: '>= 0.4'}

  array.prototype.flatmap@1.3.2:
    resolution: {integrity: sha512-Ewyx0c9PmpcsByhSW4r+9zDU7sGjFc86qf/kKtuSCRdhfbk0SNLLkaT5qvcHnRGgc5NP/ly/y+qkXkqONX54CQ==}
    engines: {node: '>= 0.4'}

  arraybuffer.prototype.slice@1.0.3:
    resolution: {integrity: sha512-bMxMKAjg13EBSVscxTaYA4mRc5t1UAXa2kXiGTNfZ079HIWXEkKmkgFrh/nJqamaLSrXO5H4WFFkPEaLJWbs3A==}
    engines: {node: '>= 0.4'}

  assign-symbols@1.0.0:
    resolution: {integrity: sha512-Q+JC7Whu8HhmTdBph/Tq59IoRtoy6KAm5zzPv00WdujX82lbAL8K7WVjne7vdCsAmbF4AYaDOPyO3k0kl8qIrw==}
    engines: {node: '>=0.10.0'}

  ast-types@0.13.4:
    resolution: {integrity: sha512-x1FCFnFifvYDDzTaLII71vG5uvDwgtmDTEVWAxrgeiR8VjMONcCXJx7E+USjDtHlwFmt9MysbqgF9b9Vjr6w+w==}
    engines: {node: '>=4'}

  astral-regex@2.0.0:
    resolution: {integrity: sha512-Z7tMw1ytTXt5jqMcOP+OQteU1VuNK9Y02uuJtKQ1Sv69jXQKKg5cibLwGJow8yzZP+eAc18EmLGPal0bp36rvQ==}
    engines: {node: '>=8'}

  async@1.5.2:
    resolution: {integrity: sha512-nSVgobk4rv61R9PUSDtYt7mPVB2olxNR5RWJcAsH676/ef11bUZwvu7+RGYrYauVdDPcO519v68wRhXQtxsV9w==}

  atob@2.1.2:
    resolution: {integrity: sha512-Wm6ukoaOGJi/73p/cl2GvLjTI5JM1k/O14isD73YML8StrH/7/lRFgmg8nICZgD3bZZvjwCGxtMOD3wWNAu8cg==}
    engines: {node: '>= 4.5.0'}
    hasBin: true

  available-typed-arrays@1.0.7:
    resolution: {integrity: sha512-wvUjBtSGN7+7SjNpq/9M2Tg350UZD3q62IFZLbRAR1bSMlCo1ZaeW+BJ+D090e4hIIZLBcTDWe4Mh4jvUDajzQ==}
    engines: {node: '>= 0.4'}

<<<<<<< HEAD
  axios@0.21.4:
    resolution: {integrity: sha512-ut5vewkiu8jjGBdqpM44XxjuCjq9LAKeHVmoVfHVzy8eHgxxq8SbAVQNovDA8mVi05kP0Ea/n/UzcSHcTJQfNg==}
=======
  b4a@1.6.6:
    resolution: {integrity: sha512-5Tk1HLk6b6ctmjIkAcU/Ujv/1WqiDl0F0JdRCR80VsOcUlHcu7pWeWRlOqQLHfDEsVx9YH/aif5AG4ehoCtTmg==}
>>>>>>> 5160f906

  balanced-match@1.0.2:
    resolution: {integrity: sha512-3oSeUO0TMV67hN1AmbXsK4yaqU7tjiHlbxRDZOpH0KW9+CeX4bRAaX0Anxt0tx2MrpRpWwQaPwIlISEJhYU5Pw==}

  balanced-match@2.0.0:
    resolution: {integrity: sha512-1ugUSr8BHXRnK23KfuYS+gVMC3LB8QGH9W1iGtDPsNWoQbgtXSExkBu2aDR4epiGWZOjZsj6lDl/N/AqqTC3UA==}

  bare-events@2.4.2:
    resolution: {integrity: sha512-qMKFd2qG/36aA4GwvKq8MxnPgCQAmBWmSyLWsJcbn8v03wvIPQ/hG1Ms8bPzndZxMDoHpxez5VOS+gC9Yi24/Q==}

  bare-fs@2.3.1:
    resolution: {integrity: sha512-W/Hfxc/6VehXlsgFtbB5B4xFcsCl+pAh30cYhoFyXErf6oGrwjh8SwiPAdHgpmWonKuYpZgGywN0SXt7dgsADA==}

  bare-os@2.4.0:
    resolution: {integrity: sha512-v8DTT08AS/G0F9xrhyLtepoo9EJBJ85FRSMbu1pQUlAf6A8T0tEEQGMVObWeqpjhSPXsE0VGlluFBJu2fdoTNg==}

  bare-path@2.1.3:
    resolution: {integrity: sha512-lh/eITfU8hrj9Ru5quUp0Io1kJWIk1bTjzo7JH1P5dWmQ2EL4hFUlfI8FonAhSlgIfhn63p84CDY/x+PisgcXA==}

  bare-stream@2.1.3:
    resolution: {integrity: sha512-tiDAH9H/kP+tvNO5sczyn9ZAA7utrSMobyDchsnyyXBuUe2FSQWbxhtuHB8jwpHYYevVo2UJpcmvvjrbHboUUQ==}

  base64-js@1.5.1:
    resolution: {integrity: sha512-AKpaYlHn8t4SVbOHCy+b5+KKgvR4vrsD8vbvrbiQJps7fKDTkjkDry6ji0rUJjC0kzbNePLwzxq8iypo41qeWA==}

  base@0.11.2:
    resolution: {integrity: sha512-5T6P4xPgpp0YDFvSWwEZ4NoE3aM4QBQXDzmVbraCkFj8zHM+mba8SyqB5DbZWyR7mYHo6Y7BdQo3MoA4m0TeQg==}
    engines: {node: '>=0.10.0'}

  basic-ftp@5.0.5:
    resolution: {integrity: sha512-4Bcg1P8xhUuqcii/S0Z9wiHIrQVPMermM1any+MX5GeGD7faD3/msQUDGLol9wOcz4/jbg/WJnGqoJF6LiBdtg==}
    engines: {node: '>=10.0.0'}

  brace-expansion@1.1.11:
    resolution: {integrity: sha512-iCuPHDFgrHX7H2vEI/5xpz07zSHB00TpugqhmYtVmMO6518mCuRMoOYFldEBl0g187ufozdaHgWKcYFb61qGiA==}

  brace-expansion@2.0.1:
    resolution: {integrity: sha512-XnAIvQ8eM+kC6aULx6wuQiwVsnzsi9d3WxzV3FpWTGA19F621kwdbsAcFKXgKUHZWsy+mY6iL1sHTxWEFCytDA==}

  braces@3.0.2:
    resolution: {integrity: sha512-b8um+L1RzM3WDSzvhm6gIz1yfTbBt6YTlcEKAvsmqCZZFw46z626lVj9j1yEPW33H5H+lBQpZMP1k8l+78Ha0A==}
    engines: {node: '>=8'}

  braces@3.0.3:
    resolution: {integrity: sha512-yQbXgO/OSZVD2IsiLlro+7Hf6Q18EJrKSEsdoMzKePKXct3gvD8oLcOQdIzGupr5Fj+EDe8gO/lxc1BzfMpxvA==}
    engines: {node: '>=8'}

  buffer-crc32@0.2.13:
    resolution: {integrity: sha512-VO9Ht/+p3SN7SKWqcrgEzjGbRSJYTx+Q1pTQC0wrWqHx0vpJraQ6GtHx8tvcg1rlK1byhU5gccxgOgj7B0TDkQ==}

  buffer-from@1.1.2:
    resolution: {integrity: sha512-E+XQCRwSbaaiChtv6k6Dwgc+bx+Bs6vuKJHHl5kox/BaKbhiXzqQOwK4cO22yElGp2OCmjwVhT3HmxgyPGnJfQ==}

  buffer@5.7.1:
    resolution: {integrity: sha512-EHcyIPBQ4BSGlvjB16k5KgAJ27CIsHY/2JBmCRReo48y9rQ3MaUzWX3KVlBa4U7MyX02HdVj0K7C3WaB3ju7FQ==}

  cache-base@1.0.1:
    resolution: {integrity: sha512-AKcdTnFSWATd5/GCPRxr2ChwIJ85CeyrEyjRHlKxQ56d4XJMGym0uAiKn0xbLOGOl3+yRpOTi484dVCEc5AUzQ==}
    engines: {node: '>=0.10.0'}

  call-bind@1.0.7:
    resolution: {integrity: sha512-GHTSNSYICQ7scH7sZ+M2rFopRoLh8t2bLSW6BbgrtLsahOIB5iyAVJf9GjWK3cYTDaMj4XdBpM1cA6pIS0Kv2w==}
    engines: {node: '>= 0.4'}

  callsites@3.1.0:
    resolution: {integrity: sha512-P8BjAsXvZS+VIDUI11hHCQEv74YT67YUi5JJFNWIqL235sBmjX4+qx9Muvls5ivyNENctx46xQLQ3aTuE7ssaQ==}
    engines: {node: '>=6'}

  camel-case@4.1.2:
    resolution: {integrity: sha512-gxGWBrTT1JuMx6R+o5PTXMmUnhnVzLQ9SNutD4YqKtI6ap897t3tKECYla6gCWEkplXnlNybEkZg9GEGxKFCgw==}

  chalk@2.4.2:
    resolution: {integrity: sha512-Mti+f9lpJNcwF4tWV8/OrTTtF1gZi+f8FqlyAdouralcFWFQWF2+NgCHShjkCb+IFBLq9buZwE1xckQU4peSuQ==}
    engines: {node: '>=4'}

  chalk@4.1.2:
    resolution: {integrity: sha512-oKnbhFyRIXpUuez8iBMmyEa4nbj4IOQyuhc/wy9kY7/WVPcwIO9VA668Pu8RkO7+0G76SLROeyw9CpQ061i4mA==}
    engines: {node: '>=10'}

  chromium-bidi@0.6.3:
    resolution: {integrity: sha512-qXlsCmpCZJAnoTYI83Iu6EdYQpMYdVkCfq08KDh2pmlVqK5t5IA9mGs4/LwCwp4fqisSOMXZxP3HIh8w8aRn0A==}
    peerDependencies:
      devtools-protocol: '*'

  chrono-node@2.7.6:
    resolution: {integrity: sha512-yugKSRLHc6B6kXxm/DwNc94zhaddAjCSO9IOGH3w7NIWNM+gUoLl/2/XLndiw4I+XhU4H2LOhC5Ab2JjS6JWsA==}
    engines: {node: ^12.20.0 || ^14.13.1 || >=16.0.0}

  class-utils@0.3.6:
    resolution: {integrity: sha512-qOhPa/Fj7s6TY8H8esGu5QNpMMQxz79h+urzrNYN6mn+9BnxlDGf5QZ+XeCDsxSjPqsSR56XOZOJmpeurnLMeg==}
    engines: {node: '>=0.10.0'}

  clean-css@5.3.3:
    resolution: {integrity: sha512-D5J+kHaVb/wKSFcyyV75uCn8fiY4sV38XJoe4CUyGQ+mOU/fMVYUdH1hJC+CJQ5uY3EnW27SbJYS4X8BiLrAFg==}
    engines: {node: '>= 10.0'}

  cliui@8.0.1:
    resolution: {integrity: sha512-BSeNnyus75C4//NQ9gQt1/csTXyo/8Sb+afLAkzAptFuMsod9HFokGNudZpi/oQV73hnVK+sR+5PVRMd+Dr7YQ==}
    engines: {node: '>=12'}

  collection-visit@1.0.0:
    resolution: {integrity: sha512-lNkKvzEeMBBjUGHZ+q6z9pSJla0KWAQPvtzhEV9+iGyQYG+pBpl7xKDhxoNSOZH2hhv0v5k0y2yAM4o4SjoSkw==}
    engines: {node: '>=0.10.0'}

  color-convert@1.9.3:
    resolution: {integrity: sha512-QfAUtd+vFdAtFQcC8CCyYt1fYWxSqAiK2cSD6zDB8N3cpsEBAvRxp9zOGg6G/SHHJYAT88/az/IuDGALsNVbGg==}

  color-convert@2.0.1:
    resolution: {integrity: sha512-RRECPsj7iu/xb5oKYcsFHSppFNnsj/52OVTRKb4zP5onXwVF3zVmmToNcOfGC+CRDpfK/U584fMg38ZHCaElKQ==}
    engines: {node: '>=7.0.0'}

  color-name@1.1.3:
    resolution: {integrity: sha512-72fSenhMw2HZMTVHeCA9KCmpEIbzWiQsjN+BHcBbS9vr1mtt+vJjPdksIBNUmKAW8TFUDPJK5SUU3QhE9NEXDw==}

  color-name@1.1.4:
    resolution: {integrity: sha512-dOy+3AuW3a2wNbZHIuMZpTcgjGuLU/uBL/ubcZF9OXbDo8ff4O8yVp5Bf0efS8uEoYo5q4Fx7dY9OgQGXgAsQA==}

  colord@2.9.3:
    resolution: {integrity: sha512-jeC1axXpnb0/2nn/Y1LPuLdgXBLH7aDcHu4KEKfqw3CUhX7ZpfBSlPKyqXE6btIgEzfWtrX3/tyBCaCvXvMkOw==}

  commander@10.0.1:
    resolution: {integrity: sha512-y4Mg2tXshplEbSGzx7amzPwKKOCGuoSRP/CjEdwwk0FOGlUbq6lKuoyDZTNZkmxHdJtp54hdfY/JUrdL7Xfdug==}
    engines: {node: '>=14'}

  commander@2.20.3:
    resolution: {integrity: sha512-GpVkmM8vF2vQUkj2LvZmD35JxeJOLCwJ9cUkugyk2nuhbv3+mJvpLYYt+0+USMxE+oj+ey/lJEnhZw75x/OMcQ==}

  component-emitter@1.3.0:
    resolution: {integrity: sha512-Rd3se6QB+sO1TwqZjscQrurpEPIfO0/yYnSin6Q/rD3mOutHvUrCAhJub3r90uNb+SESBuE0QYoB90YdfatsRg==}

  concat-map@0.0.1:
    resolution: {integrity: sha512-/Srv4dswyQNBfohGpz9o6Yb3Gz3SrUDqBH5rTuhGR7ahtlbYKnVxw2bCFMRljaA7EXHaXZ8wsHdodFvbkhKmqg==}

  copy-descriptor@0.1.1:
    resolution: {integrity: sha512-XgZ0pFcakEUlbwQEVNg3+QAis1FyTL3Qel9FYy8pSkQqoG3PNoT0bOCQtOXcOkur21r2Eq2kI+IE+gsmAEVlYw==}
    engines: {node: '>=0.10.0'}

  cosmiconfig@9.0.0:
    resolution: {integrity: sha512-itvL5h8RETACmOTFc4UfIyB2RfEHi71Ax6E/PivVxq9NseKbOWpeyHEOIbmAw1rs8Ak0VursQNww7lf7YtUwzg==}
    engines: {node: '>=14'}
    peerDependencies:
      typescript: '>=4.9.5'
    peerDependenciesMeta:
      typescript:
        optional: true

  cross-spawn@7.0.3:
    resolution: {integrity: sha512-iRDPJKUPVEND7dHPO8rkbOnPpyDygcDFtWjpeWNCgy8WP2rXcxXL8TskReQl6OrB2G7+UJrags1q15Fudc7G6w==}
    engines: {node: '>= 8'}

  css-functions-list@3.2.2:
    resolution: {integrity: sha512-c+N0v6wbKVxTu5gOBBFkr9BEdBWaqqjQeiJ8QvSRIJOf+UxlJh930m8e6/WNeODIK0mYLFkoONrnj16i2EcvfQ==}
    engines: {node: '>=12 || >=16'}

  css-tree@2.3.1:
    resolution: {integrity: sha512-6Fv1DV/TYw//QF5IzQdqsNDjx/wc8TrMBZsqjL9eW01tWb7R7k/mq+/VXfJCl7SoD5emsJop9cOByJZfs8hYIw==}
    engines: {node: ^10 || ^12.20.0 || ^14.13.0 || >=15.0.0}

  cssesc@3.0.0:
    resolution: {integrity: sha512-/Tb/JcjK111nNScGob5MNtsntNM1aCNUDipB/TkwZFhyDrrE47SOx/18wF2bbjgc3ZzCSKW1T5nt5EbFoAz/Vg==}
    engines: {node: '>=4'}
    hasBin: true

  csstype@3.1.2:
    resolution: {integrity: sha512-I7K1Uu0MBPzaFKg4nI5Q7Vs2t+3gWWW648spaF+Rg7pI9ds18Ugn+lvg4SHczUdKlHI5LWBXyqfS8+DufyBsgQ==}

  csstype@3.1.3:
    resolution: {integrity: sha512-M1uQkMl8rQK/szD0LNhtqxIPLpimGm8sOBwU7lLnCpSbTyY3yeU1Vc7l4KT5zT4s/yOxHH5O7tIuuLOCnLADRw==}

  data-uri-to-buffer@6.0.2:
    resolution: {integrity: sha512-7hvf7/GW8e86rW0ptuwS3OcBGDjIi6SZva7hCyWC0yYry2cOPmLIjXAUHI6DK2HsnwJd9ifmt57i8eV2n4YNpw==}
    engines: {node: '>= 14'}

  data-view-buffer@1.0.1:
    resolution: {integrity: sha512-0lht7OugA5x3iJLOWFhWK/5ehONdprk0ISXqVFn/NFrDu+cuc8iADFrGQz5BnRK7LLU3JmkbXSxaqX+/mXYtUA==}
    engines: {node: '>= 0.4'}

  data-view-byte-length@1.0.1:
    resolution: {integrity: sha512-4J7wRJD3ABAzr8wP+OcIcqq2dlUKp4DVflx++hs5h5ZKydWMI6/D/fAot+yh6g2tHh8fLFTvNOaVN357NvSrOQ==}
    engines: {node: '>= 0.4'}

  data-view-byte-offset@1.0.0:
    resolution: {integrity: sha512-t/Ygsytq+R995EJ5PZlD4Cu56sWa8InXySaViRzw9apusqsOO2bQP+SbYzAhR0pFKoB+43lYy8rWban9JSuXnA==}
    engines: {node: '>= 0.4'}

  dayjs@1.11.11:
    resolution: {integrity: sha512-okzr3f11N6WuqYtZSvm+F776mB41wRZMhKP+hc34YdW+KmtYYK9iqvHSwo2k9FEH3fhGXvOPV6yz2IcSrfRUDg==}

  debug@2.6.9:
    resolution: {integrity: sha512-bC7ElrdJaJnPbAP+1EotYvqZsb3ecl5wi6Bfi6BJTUcNowp6cvspg0jXznRTKDjm/E7AdgFBVeAPVMNcKGsHMA==}
    peerDependencies:
      supports-color: '*'
    peerDependenciesMeta:
      supports-color:
        optional: true

  debug@3.2.7:
    resolution: {integrity: sha512-CFjzYYAi4ThfiQvizrFQevTTXHtnCqWfe7x1AhgEscTz6ZbLbfoLRLPugTQyBth6f8ZERVUSyWHFD/7Wu4t1XQ==}
    peerDependencies:
      supports-color: '*'
    peerDependenciesMeta:
      supports-color:
        optional: true

  debug@4.3.6:
    resolution: {integrity: sha512-O/09Bd4Z1fBrU4VzkhFqVgpPzaGbw6Sm9FEkBT1A/YBXQFGuuSxa1dN2nxgxS34JmKXqYx8CZAwEVoJFImUXIg==}
    engines: {node: '>=6.0'}
    peerDependencies:
      supports-color: '*'
    peerDependenciesMeta:
      supports-color:
        optional: true

  decode-uri-component@0.2.0:
    resolution: {integrity: sha512-hjf+xovcEn31w/EUYdTXQh/8smFL/dzYjohQGEIgjyNavaJfBY2p5F527Bo1VPATxv0VYTUC2bOcXvqFwk78Og==}
    engines: {node: '>=0.10'}

  deep-is@0.1.4:
    resolution: {integrity: sha512-oIPzksmTg4/MriiaYGO+okXDT7ztn/w3Eptv/+gSIdMdKsJo0u4CfYNFJPy+4SKMuCqGw2wxnA+URMg3t8a/bQ==}

  define-data-property@1.1.4:
    resolution: {integrity: sha512-rBMvIzlpA8v6E+SJZoo++HAYqsLrkg7MSfIinMPFhmkorw7X+dOXVJQs+QT69zGkzMyfDnIMN2Wid1+NbL3T+A==}
    engines: {node: '>= 0.4'}

  define-properties@1.2.1:
    resolution: {integrity: sha512-8QmQKqEASLd5nx0U1B1okLElbUuuttJ/AnYmRXbbbGDWh6uS208EjD4Xqq/I9wK7u0v6O08XhTWnt5XtEbR6Dg==}
    engines: {node: '>= 0.4'}

  define-property@0.2.5:
    resolution: {integrity: sha512-Rr7ADjQZenceVOAKop6ALkkRAmH1A4Gx9hV/7ZujPUN2rkATqFO0JZLZInbAjpZYoJ1gUx8MRMQVkYemcbMSTA==}
    engines: {node: '>=0.10.0'}

  define-property@1.0.0:
    resolution: {integrity: sha512-cZTYKFWspt9jZsMscWo8sc/5lbPC9Q0N5nBLgb+Yd915iL3udB1uFgS3B8YCx66UVHq018DAVFoee7x+gxggeA==}
    engines: {node: '>=0.10.0'}

  define-property@2.0.2:
    resolution: {integrity: sha512-jwK2UV4cnPpbcG7+VRARKTZPUWowwXA8bzH5NP6ud0oeAxyYPuGZUAC7hMugpCdz4BeSZl2Dl9k66CHJ/46ZYQ==}
    engines: {node: '>=0.10.0'}

  degenerator@5.0.1:
    resolution: {integrity: sha512-TllpMR/t0M5sqCXfj85i4XaAzxmS5tVA16dqvdkMwGmzI+dXLXnw3J+3Vdv7VKw+ThlTMboK6i9rnZ6Nntj5CQ==}
    engines: {node: '>= 14'}

  devtools-protocol@0.0.1312386:
    resolution: {integrity: sha512-DPnhUXvmvKT2dFA/j7B+riVLUt9Q6RKJlcppojL5CoRywJJKLDYnRlw0gTFKfgDPHP5E04UoB71SxoJlVZy8FA==}

  diff@5.2.0:
    resolution: {integrity: sha512-uIFDxqpRZGZ6ThOk84hEfqWoHx2devRFvpTZcTHur85vImfaxUbTW9Ryh4CpCuDnToOP1CEtXKIgytHBPVff5A==}
    engines: {node: '>=0.3.1'}

  dir-glob@3.0.1:
    resolution: {integrity: sha512-WkrWp9GR4KXfKGYzOLmTuGVi1UWFfws377n9cc55/tb6DuqyF6pcQ5AbiHEshaDpY9v6oaSr2XCDidGmMwdzIA==}
    engines: {node: '>=8'}

  discord-types@1.3.26:
    resolution: {integrity: sha512-ToG51AOCH+JTQf7b+8vuYQe5Iqwz7nZ7StpECAZ/VZcI1ZhQk13pvt9KkRTfRv1xNvwJ2qib4e3+RifQlo8VPQ==}

  doctrine@2.1.0:
    resolution: {integrity: sha512-35mSku4ZXK0vfCuHEDAwt55dg2jNajHZ1odvF+8SSr82EsZY4QmXfuWso8oEd8zRhVObSN18aM0CjSdoBX7zIw==}
    engines: {node: '>=0.10.0'}

  dot-case@3.0.4:
    resolution: {integrity: sha512-Kv5nKlh6yRrdrGvxeJ2e5y2eRUpkUosIW4A2AS38zwSz27zu7ufDwQPi5Jhs3XAlGNetl3bmnGhQsMtkKJnj3w==}

  emoji-regex@8.0.0:
    resolution: {integrity: sha512-MSjYzcWNOA0ewAHpz0MxpYFvwg6yjy1NG3xteoqz644VCo/RPgnr1/GGt+ic3iJTzQ8Eu3TdM14SawnVUmGE6A==}

  end-of-stream@1.4.4:
    resolution: {integrity: sha512-+uw1inIHVPQoaVuHzRyXd21icM+cnt4CzD5rW+NC1wjOUSTOs+Te7FOv7AhN7vS9x/oIyhLP5PR1H+phQAHu5Q==}

  entities@4.5.0:
    resolution: {integrity: sha512-V0hjH4dGPh9Ao5p0MoRY6BVqtwCjhz6vI5LT8AJ55H+4g9/4vbHx1I54fS0XuclLhDHArPQCiMjDxjaL8fPxhw==}
    engines: {node: '>=0.12'}

  env-paths@2.2.1:
    resolution: {integrity: sha512-+h1lkLKhZMTYjog1VEpJNG7NZJWcuc2DDk/qsqSTRRCOXiLjeQ1d1/udrUGhqMxUgAlwKNZ0cf2uqan5GLuS2A==}
    engines: {node: '>=6'}

  error-ex@1.3.2:
    resolution: {integrity: sha512-7dFHNmqeFSEt2ZBsCriorKnn3Z2pj+fd9kmI6QoWw4//DL+icEBfc0U7qJCisqrTsKTjw4fNFy2pW9OqStD84g==}

  es-abstract@1.23.3:
    resolution: {integrity: sha512-e+HfNH61Bj1X9/jLc5v1owaLYuHdeHHSQlkhCBiTK8rBvKaULl/beGMxwrMXjpYrv4pz22BlY570vVePA2ho4A==}
    engines: {node: '>= 0.4'}

  es-define-property@1.0.0:
    resolution: {integrity: sha512-jxayLKShrEqqzJ0eumQbVhTYQM27CfT1T35+gCgDFoL82JLsXqTJ76zv6A0YLOgEnLUMvLzsDsGIrl8NFpT2gQ==}
    engines: {node: '>= 0.4'}

  es-errors@1.3.0:
    resolution: {integrity: sha512-Zf5H2Kxt2xjTvbJvP2ZWLEICxA6j+hAmMzIlypy4xcBg1vKVnx89Wy0GbS+kf5cwCVFFzdCFh2XSCFNULS6csw==}
    engines: {node: '>= 0.4'}

  es-object-atoms@1.0.0:
    resolution: {integrity: sha512-MZ4iQ6JwHOBQjahnjwaC1ZtIBH+2ohjamzAO3oaHcXYup7qxjF2fixyH+Q71voWHeOkI2q/TnJao/KfXYIZWbw==}
    engines: {node: '>= 0.4'}

  es-set-tostringtag@2.0.3:
    resolution: {integrity: sha512-3T8uNMC3OQTHkFUsFq8r/BwAXLHvU/9O9mE0fBc/MY5iq/8H7ncvO947LmYA6ldWw9Uh8Yhf25zu6n7nML5QWQ==}
    engines: {node: '>= 0.4'}

  es-shim-unscopables@1.0.2:
    resolution: {integrity: sha512-J3yBRXCzDu4ULnQwxyToo/OjdMx6akgVC7K6few0a7F/0wLtmKKN7I73AH5T2836UuXRqN7Qg+IIUw/+YJksRw==}

  es-to-primitive@1.2.1:
    resolution: {integrity: sha512-QCOllgZJtaUo9miYBcLChTUaHNjJF3PYs1VidD7AwiEj1kYxKeQTctLAezAOH5ZKRH0g2IgPn6KwB4IT8iRpvA==}
    engines: {node: '>= 0.4'}

  esbuild-android-64@0.15.18:
    resolution: {integrity: sha512-wnpt3OXRhcjfIDSZu9bnzT4/TNTDsOUvip0foZOUBG7QbSt//w3QV4FInVJxNhKc/ErhUxc5z4QjHtMi7/TbgA==}
    engines: {node: '>=12'}
    cpu: [x64]
    os: [android]

  esbuild-android-arm64@0.15.18:
    resolution: {integrity: sha512-G4xu89B8FCzav9XU8EjsXacCKSG2FT7wW9J6hOc18soEHJdtWu03L3TQDGf0geNxfLTtxENKBzMSq9LlbjS8OQ==}
    engines: {node: '>=12'}
    cpu: [arm64]
    os: [android]

  esbuild-darwin-64@0.15.18:
    resolution: {integrity: sha512-2WAvs95uPnVJPuYKP0Eqx+Dl/jaYseZEUUT1sjg97TJa4oBtbAKnPnl3b5M9l51/nbx7+QAEtuummJZW0sBEmg==}
    engines: {node: '>=12'}
    cpu: [x64]
    os: [darwin]

  esbuild-darwin-arm64@0.15.18:
    resolution: {integrity: sha512-tKPSxcTJ5OmNb1btVikATJ8NftlyNlc8BVNtyT/UAr62JFOhwHlnoPrhYWz09akBLHI9nElFVfWSTSRsrZiDUA==}
    engines: {node: '>=12'}
    cpu: [arm64]
    os: [darwin]

  esbuild-freebsd-64@0.15.18:
    resolution: {integrity: sha512-TT3uBUxkteAjR1QbsmvSsjpKjOX6UkCstr8nMr+q7zi3NuZ1oIpa8U41Y8I8dJH2fJgdC3Dj3CXO5biLQpfdZA==}
    engines: {node: '>=12'}
    cpu: [x64]
    os: [freebsd]

  esbuild-freebsd-arm64@0.15.18:
    resolution: {integrity: sha512-R/oVr+X3Tkh+S0+tL41wRMbdWtpWB8hEAMsOXDumSSa6qJR89U0S/PpLXrGF7Wk/JykfpWNokERUpCeHDl47wA==}
    engines: {node: '>=12'}
    cpu: [arm64]
    os: [freebsd]

  esbuild-linux-32@0.15.18:
    resolution: {integrity: sha512-lphF3HiCSYtaa9p1DtXndiQEeQDKPl9eN/XNoBf2amEghugNuqXNZA/ZovthNE2aa4EN43WroO0B85xVSjYkbg==}
    engines: {node: '>=12'}
    cpu: [ia32]
    os: [linux]

  esbuild-linux-64@0.15.18:
    resolution: {integrity: sha512-hNSeP97IviD7oxLKFuii5sDPJ+QHeiFTFLoLm7NZQligur8poNOWGIgpQ7Qf8Balb69hptMZzyOBIPtY09GZYw==}
    engines: {node: '>=12'}
    cpu: [x64]
    os: [linux]

  esbuild-linux-arm64@0.15.18:
    resolution: {integrity: sha512-54qr8kg/6ilcxd+0V3h9rjT4qmjc0CccMVWrjOEM/pEcUzt8X62HfBSeZfT2ECpM7104mk4yfQXkosY8Quptug==}
    engines: {node: '>=12'}
    cpu: [arm64]
    os: [linux]

  esbuild-linux-arm@0.15.18:
    resolution: {integrity: sha512-UH779gstRblS4aoS2qpMl3wjg7U0j+ygu3GjIeTonCcN79ZvpPee12Qun3vcdxX+37O5LFxz39XeW2I9bybMVA==}
    engines: {node: '>=12'}
    cpu: [arm]
    os: [linux]

  esbuild-linux-mips64le@0.15.18:
    resolution: {integrity: sha512-Mk6Ppwzzz3YbMl/ZZL2P0q1tnYqh/trYZ1VfNP47C31yT0K8t9s7Z077QrDA/guU60tGNp2GOwCQnp+DYv7bxQ==}
    engines: {node: '>=12'}
    cpu: [mips64el]
    os: [linux]

  esbuild-linux-ppc64le@0.15.18:
    resolution: {integrity: sha512-b0XkN4pL9WUulPTa/VKHx2wLCgvIAbgwABGnKMY19WhKZPT+8BxhZdqz6EgkqCLld7X5qiCY2F/bfpUUlnFZ9w==}
    engines: {node: '>=12'}
    cpu: [ppc64]
    os: [linux]

  esbuild-linux-riscv64@0.15.18:
    resolution: {integrity: sha512-ba2COaoF5wL6VLZWn04k+ACZjZ6NYniMSQStodFKH/Pu6RxzQqzsmjR1t9QC89VYJxBeyVPTaHuBMCejl3O/xg==}
    engines: {node: '>=12'}
    cpu: [riscv64]
    os: [linux]

  esbuild-linux-s390x@0.15.18:
    resolution: {integrity: sha512-VbpGuXEl5FCs1wDVp93O8UIzl3ZrglgnSQ+Hu79g7hZu6te6/YHgVJxCM2SqfIila0J3k0csfnf8VD2W7u2kzQ==}
    engines: {node: '>=12'}
    cpu: [s390x]
    os: [linux]

  esbuild-netbsd-64@0.15.18:
    resolution: {integrity: sha512-98ukeCdvdX7wr1vUYQzKo4kQ0N2p27H7I11maINv73fVEXt2kyh4K4m9f35U1K43Xc2QGXlzAw0K9yoU7JUjOg==}
    engines: {node: '>=12'}
    cpu: [x64]
    os: [netbsd]

  esbuild-openbsd-64@0.15.18:
    resolution: {integrity: sha512-yK5NCcH31Uae076AyQAXeJzt/vxIo9+omZRKj1pauhk3ITuADzuOx5N2fdHrAKPxN+zH3w96uFKlY7yIn490xQ==}
    engines: {node: '>=12'}
    cpu: [x64]
    os: [openbsd]

  esbuild-sunos-64@0.15.18:
    resolution: {integrity: sha512-On22LLFlBeLNj/YF3FT+cXcyKPEI263nflYlAhz5crxtp3yRG1Ugfr7ITyxmCmjm4vbN/dGrb/B7w7U8yJR9yw==}
    engines: {node: '>=12'}
    cpu: [x64]
    os: [sunos]

  esbuild-windows-32@0.15.18:
    resolution: {integrity: sha512-o+eyLu2MjVny/nt+E0uPnBxYuJHBvho8vWsC2lV61A7wwTWC3jkN2w36jtA+yv1UgYkHRihPuQsL23hsCYGcOQ==}
    engines: {node: '>=12'}
    cpu: [ia32]
    os: [win32]

  esbuild-windows-64@0.15.18:
    resolution: {integrity: sha512-qinug1iTTaIIrCorAUjR0fcBk24fjzEedFYhhispP8Oc7SFvs+XeW3YpAKiKp8dRpizl4YYAhxMjlftAMJiaUw==}
    engines: {node: '>=12'}
    cpu: [x64]
    os: [win32]

  esbuild-windows-arm64@0.15.18:
    resolution: {integrity: sha512-q9bsYzegpZcLziq0zgUi5KqGVtfhjxGbnksaBFYmWLxeV/S1fK4OLdq2DFYnXcLMjlZw2L0jLsk1eGoB522WXQ==}
    engines: {node: '>=12'}
    cpu: [arm64]
    os: [win32]

  esbuild@0.15.18:
    resolution: {integrity: sha512-x/R72SmW3sSFRm5zrrIjAhCeQSAWoni3CmHEqfQrZIQTM3lVCdehdwuIqaOtfC2slvpdlLa62GYoN8SxT23m6Q==}
    engines: {node: '>=12'}
    hasBin: true

  esbuild@0.17.18:
    resolution: {integrity: sha512-z1lix43jBs6UKjcZVKOw2xx69ffE2aG0PygLL5qJ9OS/gy0Ewd1gW/PUQIOIQGXBHWNywSc0floSKoMFF8aK2w==}
    engines: {node: '>=12'}
    hasBin: true

  esbuild@0.21.5:
    resolution: {integrity: sha512-mg3OPMV4hXywwpoDxu3Qda5xCKQi+vCTZq8S9J/EpkhB2HzKXq4SNFZE3+NK93JYxc8VMSep+lOUSC/RVKaBqw==}
    engines: {node: '>=12'}
    hasBin: true

  escalade@3.1.2:
    resolution: {integrity: sha512-ErCHMCae19vR8vQGe50xIsVomy19rg6gFu3+r3jkEO46suLMWBksvVyoGgQV+jOfl84ZSOSlmv6Gxa89PmTGmA==}
    engines: {node: '>=6'}

  escape-string-regexp@1.0.5:
    resolution: {integrity: sha512-vbRorB5FUQWvla16U8R/qgaFIya2qGzwDrNmCZuYKrbdSUMG6I1ZCGQRefkRVhuOkIGVne7BQ35DSfo1qvJqFg==}
    engines: {node: '>=0.8.0'}

  escape-string-regexp@4.0.0:
    resolution: {integrity: sha512-TtpcNJ3XAzx3Gq8sWRzJaVajRs0uVxA2YAkdb1jm2YkPz4G6egUFAyA3n5vtEIZefPk5Wa4UXbKuS5fKkJWdgA==}
    engines: {node: '>=10'}

  escodegen@2.1.0:
    resolution: {integrity: sha512-2NlIDTwUWJN0mRPQOdtQBzbUHvdGY2P1VXSyU83Q3xKxM7WHX2Ql8dKq782Q9TgQUNOLEzEYu9bzLNj1q88I5w==}
    engines: {node: '>=6.0'}
    hasBin: true

  eslint-import-resolver-alias@1.1.2:
    resolution: {integrity: sha512-WdviM1Eu834zsfjHtcGHtGfcu+F30Od3V7I9Fi57uhBEwPkjDcii7/yW8jAT+gOhn4P/vOxxNAXbFAKsrrc15w==}
    engines: {node: '>= 4'}
    peerDependencies:
      eslint-plugin-import: '>=1.4.0'

  eslint-import-resolver-node@0.3.9:
    resolution: {integrity: sha512-WFj2isz22JahUv+B788TlO3N6zL3nNJGU8CcZbPZvVEkBPaJdCV4vy5wyghty5ROFbCRnm132v8BScu5/1BQ8g==}

  eslint-module-utils@2.8.1:
    resolution: {integrity: sha512-rXDXR3h7cs7dy9RNpUlQf80nX31XWJEyGq1tRMo+6GsO5VmTe4UTwtmonAD4ZkAsrfMVDA2wlGJ3790Ys+D49Q==}
    engines: {node: '>=4'}
    peerDependencies:
      '@typescript-eslint/parser': '*'
      eslint: '*'
      eslint-import-resolver-node: '*'
      eslint-import-resolver-typescript: '*'
      eslint-import-resolver-webpack: '*'
    peerDependenciesMeta:
      '@typescript-eslint/parser':
        optional: true
      eslint:
        optional: true
      eslint-import-resolver-node:
        optional: true
      eslint-import-resolver-typescript:
        optional: true
      eslint-import-resolver-webpack:
        optional: true

  eslint-plugin-import@2.29.1:
    resolution: {integrity: sha512-BbPC0cuExzhiMo4Ff1BTVwHpjjv28C5R+btTOGaCRC7UEz801up0JadwkeSk5Ued6TG34uaczuVuH6qyy5YUxw==}
    engines: {node: '>=4'}
    peerDependencies:
      '@typescript-eslint/parser': '*'
      eslint: ^2 || ^3 || ^4 || ^5 || ^6 || ^7.2.0 || ^8
    peerDependenciesMeta:
      '@typescript-eslint/parser':
        optional: true

  eslint-plugin-path-alias@2.1.0:
    resolution: {integrity: sha512-suHrHK2MmTDsmQhrZs+hvrNI2PBKAnZ4ir7y3oJLXJsjOFBfOJoQd+URqZC7ICHyNqesoZdcA0BxEG8z5p/mPw==}
    peerDependencies:
      eslint: ^8.0.0

  eslint-plugin-simple-header@1.1.1:
    resolution: {integrity: sha512-xFK54pYcSEC2uULHTeo2aEgmTmdhZ9ry3zIV9OspLaEPb/Xg1oaFmOcmoNhk9WNJPwzUKrAmYyA8s4YDBfbD+g==}

  eslint-plugin-simple-import-sort@12.1.1:
    resolution: {integrity: sha512-6nuzu4xwQtE3332Uz0to+TxDQYRLTKRESSc2hefVT48Zc8JthmN23Gx9lnYhu0FtkRSL1oxny3kJ2aveVhmOVA==}
    peerDependencies:
      eslint: '>=5.0.0'

  eslint-plugin-unused-imports@4.0.1:
    resolution: {integrity: sha512-rax76s05z64uQgG9YXsWFmXrgjkaK79AvfeAWiSxhPP6RVGxeRaj4+2u+wxxu/mDy2pmJoOy1QTOEALMia2xGQ==}
    engines: {node: ^18.18.0 || ^20.9.0 || >=21.1.0}
    peerDependencies:
      '@typescript-eslint/eslint-plugin': ^8.0.0-0
      eslint: ^9.0.0
    peerDependenciesMeta:
      '@typescript-eslint/eslint-plugin':
        optional: true

  eslint-rule-composer@0.3.0:
    resolution: {integrity: sha512-bt+Sh8CtDmn2OajxvNO+BX7Wn4CIWMpTRm3MaiKPCQcnnlm0CS2mhui6QaoeQugs+3Kj2ESKEEGJUdVafwhiCg==}
    engines: {node: '>=4.0.0'}

  eslint-scope@8.0.2:
    resolution: {integrity: sha512-6E4xmrTw5wtxnLA5wYL3WDfhZ/1bUBGOXV0zQvVRDOtrR8D0p6W7fs3JweNYhwRYeGvd/1CKX2se0/2s7Q/nJA==}
    engines: {node: ^18.18.0 || ^20.9.0 || >=21.1.0}

  eslint-visitor-keys@3.4.2:
    resolution: {integrity: sha512-8drBzUEyZ2llkpCA67iYrgEssKDUu68V8ChqqOfFupIaG/LCVPUT+CoGJpT77zJprs4T/W7p07LP7zAIMuweVw==}
    engines: {node: ^12.22.0 || ^14.17.0 || >=16.0.0}

  eslint-visitor-keys@3.4.3:
    resolution: {integrity: sha512-wpc+LXeiyiisxPlEkUzU6svyS1frIO3Mgxj1fdy7Pm8Ygzguax2N3Fa/D/ag1WqbOprdI+uY6wMUl8/a2G+iag==}
    engines: {node: ^12.22.0 || ^14.17.0 || >=16.0.0}

  eslint-visitor-keys@4.0.0:
    resolution: {integrity: sha512-OtIRv/2GyiF6o/d8K7MYKKbXrOUBIK6SfkIRM4Z0dY3w+LiQ0vy3F57m0Z71bjbyeiWFiHJ8brqnmE6H6/jEuw==}
    engines: {node: ^18.18.0 || ^20.9.0 || >=21.1.0}

  eslint@9.8.0:
    resolution: {integrity: sha512-K8qnZ/QJzT2dLKdZJVX6W4XOwBzutMYmt0lqUS+JdXgd+HTYFlonFgkJ8s44d/zMPPCnOOk0kMWCApCPhiOy9A==}
    engines: {node: ^18.18.0 || ^20.9.0 || >=21.1.0}
    hasBin: true

  espree@10.1.0:
    resolution: {integrity: sha512-M1M6CpiE6ffoigIOWYO9UDP8TMUw9kqb21tf+08IgDYjCsOvCuDt4jQcZmoYxx+w7zlKw9/N0KXfto+I8/FrXA==}
    engines: {node: ^18.18.0 || ^20.9.0 || >=21.1.0}

  esprima@4.0.1:
    resolution: {integrity: sha512-eGuFFw7Upda+g4p+QHvnW0RyTX/SVeJBDM/gCtMARO0cLuT2HcEKnTPvhjV6aGeqrCB/sbNop0Kszm0jsaWU4A==}
    engines: {node: '>=4'}
    hasBin: true

  esquery@1.6.0:
    resolution: {integrity: sha512-ca9pw9fomFcKPvFLXhBKUK90ZvGibiGOvRJNbjljY7s7uq/5YO4BOzcYtJqExdx99rF6aAcnRxHmcUHcz6sQsg==}
    engines: {node: '>=0.10'}

  esrecurse@4.3.0:
    resolution: {integrity: sha512-KmfKL3b6G+RXvP8N1vr3Tq1kL/oCFgn2NYXEtqP8/L3pKapUA4G8cFVaoF3SU323CD4XypR/ffioHmkti6/Tag==}
    engines: {node: '>=4.0'}

  estraverse@5.3.0:
    resolution: {integrity: sha512-MMdARuVEQziNTeJD8DgMqmhwR11BRQ/cBP+pLtYdSTnf3MIO8fFeiINEbX36ZdNlfU/7A9f3gUw49B3oQsvwBA==}
    engines: {node: '>=4.0'}

  esutils@2.0.3:
    resolution: {integrity: sha512-kVscqXk4OCp68SZ0dkgEKVi6/8ij300KBWTJq32P/dYeWTSwK41WyTxalN1eRmA5Z9UU/LX9D7FWSmV9SAYx6g==}
    engines: {node: '>=0.10.0'}

  eventemitter3@4.0.7:
    resolution: {integrity: sha512-8guHBZCwKnFhYdHr2ysuRWErTwhoN2X8XELRlrRwpmfeY2jjuUN4taQMsULKUVo1K4DvZl+0pgfyoysHxvmvEw==}

  expand-tilde@2.0.2:
    resolution: {integrity: sha512-A5EmesHW6rfnZ9ysHQjPdJRni0SRar0tjtG5MNtm9n5TUvsYU8oozprtRD4AqHxcZWWlVuAmQo2nWKfN9oyjTw==}
    engines: {node: '>=0.10.0'}

  extend-shallow@2.0.1:
    resolution: {integrity: sha512-zCnTtlxNoAiDc3gqY2aYAWFx7XWWiasuF2K8Me5WbN8otHKTUKBwjPtNpRs/rbUZm7KxWAaNj7P1a/p52GbVug==}
    engines: {node: '>=0.10.0'}

  extend-shallow@3.0.2:
    resolution: {integrity: sha512-BwY5b5Ql4+qZoefgMj2NUmx+tehVTH/Kf4k1ZEtOHNFcm2wSxMRo992l6X3TIgni2eZVTZ85xMOjF31fwZAj6Q==}
    engines: {node: '>=0.10.0'}

  extract-zip@2.0.1:
    resolution: {integrity: sha512-GDhU9ntwuKyGXdZBUgTIe+vXnWj0fppUEtMDL0+idd5Sta8TGpHssn/eusA9mrPr9qNDym6SxAYZjNvCn/9RBg==}
    engines: {node: '>= 10.17.0'}
    hasBin: true

  fast-deep-equal@3.1.3:
    resolution: {integrity: sha512-f3qQ9oQy9j2AhBe/H9VC91wLmKBCCU/gDOnKNAYG5hswO7BLKj09Hc5HYNz9cGI++xlpDCIgDaitVs03ATR84Q==}

  fast-fifo@1.3.2:
    resolution: {integrity: sha512-/d9sfos4yxzpwkDkuN7k2SqFKtYNmCTzgfEpz82x34IM9/zc8KGxQoXg1liNC/izpRM/MBdt44Nmx41ZWqk+FQ==}

  fast-glob@3.2.12:
    resolution: {integrity: sha512-DVj4CQIYYow0BlaelwK1pHl5n5cRSJfM60UA0zK891sVInoPri2Ekj7+e1CT3/3qxXenpI+nBBmQAcJPJgaj4w==}
    engines: {node: '>=8.6.0'}

  fast-glob@3.3.2:
    resolution: {integrity: sha512-oX2ruAFQwf/Orj8m737Y5adxDQO0LAB7/S5MnxCdTNDd4p6BsyIVsv9JQsATbTSq8KHRpLwIHbVlUNatxd+1Ow==}
    engines: {node: '>=8.6.0'}

  fast-json-stable-stringify@2.1.0:
    resolution: {integrity: sha512-lhd/wF+Lk98HZoTCtlVraHtfh5XYijIjalXck7saUtuanSDyLMxnHhSXEDJqHxD7msR8D0uCmqlkwjCV8xvwHw==}

  fast-levenshtein@2.0.6:
    resolution: {integrity: sha512-DCXu6Ifhqcks7TZKY3Hxp3y6qphY5SJZmrWMDrKcERSOXWQdMhU9Ig/PYrzyw/ul9jOIyh0N4M0tbC5hodg8dw==}

  fast-uri@3.0.1:
    resolution: {integrity: sha512-MWipKbbYiYI0UC7cl8m/i/IWTqfC8YXsqjzybjddLsFjStroQzsHXkc73JutMvBiXmOvapk+axIl79ig5t55Bw==}

  fastest-levenshtein@1.0.16:
    resolution: {integrity: sha512-eRnCtTTtGZFpQCwhJiUOuxPQWRXVKYDn0b2PeHfXL6/Zi53SLAzAHfVhVWK2AryC/WH05kGfxhFIPvTF0SXQzg==}
    engines: {node: '>= 4.9.1'}

  fastq@1.13.0:
    resolution: {integrity: sha512-YpkpUnK8od0o1hmeSc7UUs/eB/vIPWJYjKck2QKIzAf71Vm1AAQ3EbuZB3g2JIy+pg+ERD0vqI79KyZiB2e2Nw==}

  fd-slicer@1.1.0:
    resolution: {integrity: sha512-cE1qsB/VwyQozZ+q1dGxR8LBYNZeofhEdUNGSMbQD3Gw2lAzX9Zb3uIU6Ebc/Fmyjo9AWWfnn0AUCHqtevs/8g==}

  fflate@0.8.2:
    resolution: {integrity: sha512-cPJU47OaAoCbg0pBvzsgpTPhmhqI5eJjh/JIu8tPj5q+T7iLvW/JAYUqmE7KOB4R1ZyEhzBaIQpQpardBF5z8A==}

  file-entry-cache@8.0.0:
    resolution: {integrity: sha512-XXTUwCvisa5oacNGRP9SfNtYBNAMi+RPwBFmblZEF7N7swHYQS6/Zfk7SRwx4D5j3CH211YNRco1DEMNVfZCnQ==}
    engines: {node: '>=16.0.0'}

  file-entry-cache@9.0.0:
    resolution: {integrity: sha512-6MgEugi8p2tiUhqO7GnPsmbCCzj0YRCwwaTbpGRyKZesjRSzkqkAE9fPp7V2yMs5hwfgbQLgdvSSkGNg1s5Uvw==}
    engines: {node: '>=18'}

  fill-range@7.0.1:
    resolution: {integrity: sha512-qOo9F+dMUmC2Lcb4BbVvnKJxTPjCm+RRpe4gDuGrzkL7mEVl/djYSu2OdQ2Pa302N4oqkSg9ir6jaLWJ2USVpQ==}
    engines: {node: '>=8'}

  fill-range@7.1.1:
    resolution: {integrity: sha512-YsGpe3WHLK8ZYi4tWDg2Jy3ebRz2rXowDxnld4bkQB00cc/1Zw9AWnC0i9ztDJitivtQvaI9KaLyKrc+hBW0yg==}
    engines: {node: '>=8'}

  find-file-up@2.0.1:
    resolution: {integrity: sha512-qVdaUhYO39zmh28/JLQM5CoYN9byEOKEH4qfa8K1eNV17W0UUMJ9WgbR/hHFH+t5rcl+6RTb5UC7ck/I+uRkpQ==}
    engines: {node: '>=8'}

  find-pkg@2.0.0:
    resolution: {integrity: sha512-WgZ+nKbELDa6N3i/9nrHeNznm+lY3z4YfhDDWgW+5P0pdmMj26bxaxU11ookgY3NyP9GC7HvZ9etp0jRFqGEeQ==}
    engines: {node: '>=8'}

  find-up@5.0.0:
    resolution: {integrity: sha512-78/PXT1wlLLDgTzDs7sjq9hzz0vXD+zn+7wypEe4fXQxCmdmqfGsEPQxmiCSQI3ajFV91bVSsvNtrJRiW6nGng==}
    engines: {node: '>=10'}

  flat-cache@4.0.1:
    resolution: {integrity: sha512-f7ccFPK3SXFHpx15UIGyRJ/FJQctuKZ0zVuN3frBo4HnK3cay9VEW0R6yPYFHC0AgqhukPzKjq22t5DmAyqGyw==}
    engines: {node: '>=16'}

  flat-cache@5.0.0:
    resolution: {integrity: sha512-JrqFmyUl2PnPi1OvLyTVHnQvwQ0S+e6lGSwu8OkAZlSaNIZciTY2H/cOOROxsBA1m/LZNHDsqAgDZt6akWcjsQ==}
    engines: {node: '>=18'}

  flatted@3.3.1:
    resolution: {integrity: sha512-X8cqMLLie7KsNUDSdzeN8FYK9rEt4Dt67OsG/DNGnYTSDBG4uFAJFBnUeiV+zCVAvwFy56IjM9sH51jVaEhNxw==}

  follow-redirects@1.15.6:
    resolution: {integrity: sha512-wWN62YITEaOpSK584EZXJafH1AGpO8RVgElfkuXbTOrPX4fIfOyEpW/CsiNd8JdYrAoOvafRTOEnvsO++qCqFA==}
    engines: {node: '>=4.0'}
    peerDependencies:
      debug: '*'
    peerDependenciesMeta:
      debug:
        optional: true

  for-each@0.3.3:
    resolution: {integrity: sha512-jqYfLp7mo9vIyQf8ykW2v7A+2N4QjeCeI5+Dz9XraiO1ign81wjiH7Fb9vSOWvQfNtmSa4H2RoQTrrXivdUZmw==}

  for-in@1.0.2:
    resolution: {integrity: sha512-7EwmXrOjyL+ChxMhmG5lnW9MPt1aIeZEwKhQzoBUdTV0N3zuwWDZYVJatDvZ2OyzPUvdIAZDsCetk3coyMfcnQ==}
    engines: {node: '>=0.10.0'}

  fragment-cache@0.2.1:
    resolution: {integrity: sha512-GMBAbW9antB8iZRHLoGw0b3HANt57diZYFO/HL1JGIC1MjKrdmhxvrJbupnVvpys0zsz7yBApXdQyfepKly2kA==}
    engines: {node: '>=0.10.0'}

  fs-extra@11.2.0:
    resolution: {integrity: sha512-PmDi3uwK5nFuXh7XDTlVnS17xJS7vW36is2+w3xcv8SVxiB4NyATf4ctkVY5bkSjX0Y4nbvZCq1/EjtEyr9ktw==}
    engines: {node: '>=14.14'}

  fsevents@2.3.2:
    resolution: {integrity: sha512-xiqMQR4xAeHTuB9uWm+fFRcIOgKBMiOBP+eXiyT7jsgVCq1bkVygt00oASowB7EdtpOHaaPgKt812P9ab+DDKA==}
    engines: {node: ^8.16.0 || ^10.6.0 || >=11.0.0}
    os: [darwin]

  fsevents@2.3.3:
    resolution: {integrity: sha512-5xoDfX+fL7faATnagmWPpbFtwh/R77WmMMqqHGS65C3vvB0YHrgF+B1YmZ3441tMj5n63k0212XNoJwzlhffQw==}
    engines: {node: ^8.16.0 || ^10.6.0 || >=11.0.0}
    os: [darwin]

  function-bind@1.1.2:
    resolution: {integrity: sha512-7XHNxH7qX9xG5mIwxkhumTox/MIRNcOgDrxWsMt2pAr23WHp6MrRlN7FBSFpCpr+oVO0F744iUgR82nJMfG2SA==}

  function.prototype.name@1.1.6:
    resolution: {integrity: sha512-Z5kx79swU5P27WEayXM1tBi5Ze/lbIyiNgU3qyXUOf9b2rgXYyF9Dy9Cx+IQv/Lc8WCG6L82zwUPpSS9hGehIg==}
    engines: {node: '>= 0.4'}

  functions-have-names@1.2.3:
    resolution: {integrity: sha512-xckBUXyTIqT97tq2x2AMb+g163b5JFysYk0x4qxNFwbfQkmNZoiRHb6sPzI9/QV33WeuvVYBUIiD4NzNIyqaRQ==}

  get-caller-file@2.0.5:
    resolution: {integrity: sha512-DyFP3BM/3YHTQOCUL/w0OZHR0lpKeGrxotcHWcqNEdnltqFwXVfhEBQ94eIo34AfQpo0rGki4cyIiftY06h2Fg==}
    engines: {node: 6.* || 8.* || >= 10.*}

  get-intrinsic@1.2.4:
    resolution: {integrity: sha512-5uYhsJH8VJBTv7oslg4BznJYhDoRI6waYCxMmCdnTrcCrHA/fCFKoTFz2JKKE0HdDFUF7/oQuhzumXJK7paBRQ==}
    engines: {node: '>= 0.4'}

  get-stream@5.2.0:
    resolution: {integrity: sha512-nBF+F1rAZVCu/p7rjzgA+Yb4lfYXrpl7a6VmJrU8wF9I1CKvP/QwPNZHnOlwbTkY6dvtFIzFMSyQXbLoTQPRpA==}
    engines: {node: '>=8'}

  get-symbol-description@1.0.2:
    resolution: {integrity: sha512-g0QYk1dZBxGwk+Ngc+ltRH2IBp2f7zBkBMBJZCDerh6EhlhSR6+9irMCuT/09zD6qkarHUSn529sK/yL4S27mg==}
    engines: {node: '>= 0.4'}

  get-tsconfig@4.5.0:
    resolution: {integrity: sha512-MjhiaIWCJ1sAU4pIQ5i5OfOuHHxVo1oYeNsWTON7jxYkod8pHocXeh+SSbmu5OZZZK73B6cbJ2XADzXehLyovQ==}

  get-tsconfig@4.7.5:
    resolution: {integrity: sha512-ZCuZCnlqNzjb4QprAzXKdpp/gh6KTxSJuw3IBsPnV/7fV4NxC9ckB+vPTt8w7fJA0TaSD7c55BR47JD6MEDyDw==}

  get-tsconfig@4.7.6:
    resolution: {integrity: sha512-ZAqrLlu18NbDdRaHq+AKXzAmqIUPswPWKUchfytdAjiRFnCe5ojG2bstg6mRiZabkKfCoL/e98pbBELIV/YCeA==}

  get-uri@6.0.3:
    resolution: {integrity: sha512-BzUrJBS9EcUb4cFol8r4W3v1cPsSyajLSthNkz5BxbpDcHN5tIrM10E2eNvfnvBn3DaT3DUgx0OpsBKkaOpanw==}
    engines: {node: '>= 14'}

  get-value@2.0.6:
    resolution: {integrity: sha512-Ln0UQDlxH1BapMu3GPtf7CuYNwRZf2gwCuPqbyG6pB8WfmFpzqcy4xtAaAMUhnNqjMKTiCPZG2oMT3YSx8U2NA==}
    engines: {node: '>=0.10.0'}

  gifenc@https://codeload.github.com/mattdesl/gifenc/tar.gz/64842fca317b112a8590f8fef2bf3825da8f6fe3:
    resolution: {tarball: https://codeload.github.com/mattdesl/gifenc/tar.gz/64842fca317b112a8590f8fef2bf3825da8f6fe3}
    version: 1.0.3

  glob-parent@5.1.2:
    resolution: {integrity: sha512-AOIgSQCepiJYwP3ARnGx+5VnTu2HBYdzbGP45eLw1vr3zB3vZLeyed1sC9hnbcOc9/SrMyM5RPQrkGz4aS9Zow==}
    engines: {node: '>= 6'}

  glob-parent@6.0.2:
    resolution: {integrity: sha512-XxwI8EOhVQgWp6iDL+3b0r86f4d6AX6zSU55HfB4ydCEuXLXc5FcYeOu+nnGftS4TEju/11rt4KJPTMgbfmv4A==}
    engines: {node: '>=10.13.0'}

  global-modules@1.0.0:
    resolution: {integrity: sha512-sKzpEkf11GpOFuw0Zzjzmt4B4UZwjOcG757PPvrfhxcLFbq0wpsgpOqxpxtxFiCG4DtG93M6XRVbF2oGdev7bg==}
    engines: {node: '>=0.10.0'}

  global-modules@2.0.0:
    resolution: {integrity: sha512-NGbfmJBp9x8IxyJSd1P+otYK8vonoJactOogrVfFRIAEY1ukil8RSKDz2Yo7wh1oihl51l/r6W4epkeKJHqL8A==}
    engines: {node: '>=6'}

  global-prefix@1.0.2:
    resolution: {integrity: sha512-5lsx1NUDHtSjfg0eHlmYvZKv8/nVqX4ckFbM+FrGcQ+04KWcWFo9P5MxPZYSzUvyzmdTbI7Eix8Q4IbELDqzKg==}
    engines: {node: '>=0.10.0'}

  global-prefix@3.0.0:
    resolution: {integrity: sha512-awConJSVCHVGND6x3tmMaKcQvwXLhjdkmomy2W+Goaui8YPgYgXJZewhg3fWC+DlfqqQuWg8AwqjGTD2nAPVWg==}
    engines: {node: '>=6'}

  globals@14.0.0:
    resolution: {integrity: sha512-oahGvuMGQlPw/ivIYBjVSrWAfWLBeku5tpPE2fOPLi+WHffIWbuh2tCjhyQhTBPMf5E9jDEH4FOmTYgYwbKwtQ==}
    engines: {node: '>=18'}

  globalthis@1.0.4:
    resolution: {integrity: sha512-DpLKbNU4WylpxJykQujfCcwYWiV/Jhm50Goo0wrVILAv5jOr9d+H+UR3PhSCD2rCCEIg0uc+G+muBTwD54JhDQ==}
    engines: {node: '>= 0.4'}

  globby@11.1.0:
    resolution: {integrity: sha512-jhIXaOzy1sb8IyocaruWSn1TjmnBVs8Ayhcy83rmxNJ8q2uWKCAj3CnJY+KpGSXCueAPc0i05kVvVKtP1t9S3g==}
    engines: {node: '>=10'}

  globjoin@0.1.4:
    resolution: {integrity: sha512-xYfnw62CKG8nLkZBfWbhWwDw02CHty86jfPcc2cr3ZfeuK9ysoVPPEUxf21bAD/rWAgk52SuBrLJlefNy8mvFg==}

  gopd@1.0.1:
    resolution: {integrity: sha512-d65bNlIadxvpb/A2abVdlqKqV563juRnZ1Wtk6s1sIR8uNsXR70xqIzVqxVf1eTqDunwT2MkczEeaezCKTZhwA==}

  graceful-fs@4.2.11:
    resolution: {integrity: sha512-RbJ5/jmFcNNCcDV5o9eTnBLJ/HszWV0P73bc+Ff4nS/rJj+YaS6IGyiOL0VoBYX+l1Wrl3k63h/KrH+nhJ0XvQ==}

  graphemer@1.4.0:
    resolution: {integrity: sha512-EtKwoO6kxCL9WO5xipiHTZlSzBm7WLT627TqC/uVRd0HKmq8NXyebnNYxDoBi7wt8eTWrUrKXCOVaFq9x1kgag==}

  has-bigints@1.0.2:
    resolution: {integrity: sha512-tSvCKtBr9lkF0Ex0aQiP9N+OpV4zi2r/Nee5VkRDbaqv35RLYMzbwQfFSZZH0kR+Rd6302UJZ2p/bJCEoR3VoQ==}

  has-flag@3.0.0:
    resolution: {integrity: sha512-sKJf1+ceQBr4SMkvQnBDNDtf4TXpVhVGateu0t918bl30FnbE2m4vNLX+VWe/dpjlb+HugGYzW7uQXH98HPEYw==}
    engines: {node: '>=4'}

  has-flag@4.0.0:
    resolution: {integrity: sha512-EykJT/Q1KjTWctppgIAgfSO0tKVuZUjhgMr17kqTumMl6Afv3EISleU7qZUzoXDFTAHTDC4NOoG/ZxU3EvlMPQ==}
    engines: {node: '>=8'}

  has-property-descriptors@1.0.2:
    resolution: {integrity: sha512-55JNKuIW+vq4Ke1BjOTjM2YctQIvCT7GFzHwmfZPGo5wnrgkid0YQtnAleFSqumZm4az3n2BS+erby5ipJdgrg==}

  has-proto@1.0.3:
    resolution: {integrity: sha512-SJ1amZAJUiZS+PhsVLf5tGydlaVB8EdFpaSO4gmiUKUOxk8qzn5AIy4ZeJUmh22znIdk/uMAUT2pl3FxzVUH+Q==}
    engines: {node: '>= 0.4'}

  has-symbols@1.0.3:
    resolution: {integrity: sha512-l3LCuF6MgDNwTDKkdYGEihYjt5pRPbEg46rtlmnSPlUbgmB8LOIrKJbYYFBSbnPaJexMKtiPO8hmeRjRz2Td+A==}
    engines: {node: '>= 0.4'}

  has-tostringtag@1.0.2:
    resolution: {integrity: sha512-NqADB8VjPFLM2V0VvHUewwwsw0ZWBaIdgo+ieHtK3hasLz4qeCRjYcqfB6AQrBggRKppKF8L52/VqdVsO47Dlw==}
    engines: {node: '>= 0.4'}

  has-value@0.3.1:
    resolution: {integrity: sha512-gpG936j8/MzaeID5Yif+577c17TxaDmhuyVgSwtnL/q8UUTySg8Mecb+8Cf1otgLoD7DDH75axp86ER7LFsf3Q==}
    engines: {node: '>=0.10.0'}

  has-value@1.0.0:
    resolution: {integrity: sha512-IBXk4GTsLYdQ7Rvt+GRBrFSVEkmuOUy4re0Xjd9kJSUQpnTrWR4/y9RpfexN9vkAPMFuQoeWKwqzPozRTlasGw==}
    engines: {node: '>=0.10.0'}

  has-values@0.1.4:
    resolution: {integrity: sha512-J8S0cEdWuQbqD9//tlZxiMuMNmxB8PlEwvYwuxsTmR1G5RXUePEX/SJn7aD0GMLieuZYSwNH0cQuJGwnYunXRQ==}
    engines: {node: '>=0.10.0'}

  has-values@1.0.0:
    resolution: {integrity: sha512-ODYZC64uqzmtfGMEAX/FvZiRyWLpAC3vYnNunURUnkGVTS+mI0smVsWaPydRBsE3g+ok7h960jChO8mFcWlHaQ==}
    engines: {node: '>=0.10.0'}

  hasown@2.0.2:
    resolution: {integrity: sha512-0hJU9SCPvmMzIBdZFqNPXWa6dqh7WdH0cII9y+CyS8rG3nL48Bclra9HmKhVVUHyPWNH5Y7xDwAB7bfgSjkUMQ==}
    engines: {node: '>= 0.4'}

  highlight.js@10.7.3:
    resolution: {integrity: sha512-tzcUFauisWKNHaRkN4Wjl/ZA07gENAjFl3J/c480dprkGTg5EQstgaNFqBfUqCq54kZRIEcreTsAgF/m2quD7A==}

  homedir-polyfill@1.0.3:
    resolution: {integrity: sha512-eSmmWE5bZTK2Nou4g0AI3zZ9rswp7GRKoKXS1BLUkvPviOqs4YTN1djQIqrXy9k5gEtdLPy86JjRwsNM9tnDcA==}
    engines: {node: '>=0.10.0'}

  html-minifier-terser@7.2.0:
    resolution: {integrity: sha512-tXgn3QfqPIpGl9o+K5tpcj3/MN4SfLtsx2GWwBC3SSd0tXQGyF3gsSqad8loJgKZGM3ZxbYDd5yhiBIdWpmvLA==}
    engines: {node: ^14.13.1 || >=16.0.0}
    hasBin: true

  html-tags@3.3.1:
    resolution: {integrity: sha512-ztqyC3kLto0e9WbNp0aeP+M3kTt+nbaIveGmUxAtZa+8iFgKLUOD4YKM5j+f3QD89bra7UeumolZHKuOXnTmeQ==}
    engines: {node: '>=8'}

  http-proxy-agent@7.0.2:
    resolution: {integrity: sha512-T1gkAiYYDWYx3V5Bmyu7HcfcvL7mUrTWiM6yOfa3PIphViJ/gFPbvidQ+veqSOHci/PxBcDabeUNCzpOODJZig==}
    engines: {node: '>= 14'}

  https-proxy-agent@7.0.5:
    resolution: {integrity: sha512-1e4Wqeblerz+tMKPIq2EMGiiWW1dIjZOksyHWSUm1rmuvw/how9hBHZ38lAGj5ID4Ik6EdkOw7NmWPy6LAwalw==}
    engines: {node: '>= 14'}

  ieee754@1.2.1:
    resolution: {integrity: sha512-dcyqhDvX1C46lXZcVqCpK+FtMRQVdIMN6/Df5js2zouUsqG7I6sFxitIC+7KYK29KdXOLHdu9zL4sFnoVQnqaA==}

  ignore@5.2.4:
    resolution: {integrity: sha512-MAb38BcSbH0eHNBxn7ql2NH/kX33OkB3lZ1BNdh7ENeRChHTYsTvWrMubiIAMNS2llXEEgZ1MUOBtXChP3kaFQ==}
    engines: {node: '>= 4'}

  ignore@5.3.1:
    resolution: {integrity: sha512-5Fytz/IraMjqpwfd34ke28PTVMjZjJG2MPn5t7OE4eUCUNf8BAa7b5WUS9/Qvr6mwOQS7Mk6vdsMno5he+T8Xw==}
    engines: {node: '>= 4'}

  import-fresh@3.3.0:
    resolution: {integrity: sha512-veYYhQa+D1QBKznvhUHxb8faxlrwUnxseDAbAp457E0wLNio2bOSKnjYDhMj+YiAq61xrMGhQk9iXVk5FzgQMw==}
    engines: {node: '>=6'}

  imurmurhash@0.1.4:
    resolution: {integrity: sha512-JmXMZ6wuvDmLiHEml9ykzqO6lwFbof0GG4IkcGaENdCRDDmMVnny7s5HsIgHCbaq0w2MyPhDqkhTUgS2LU2PHA==}
    engines: {node: '>=0.8.19'}

  ini@1.3.8:
    resolution: {integrity: sha512-JV/yugV2uzW5iMRSiZAyDtQd+nxtUnjeLt0acNdw98kKLrvuRVyB80tsREOE7yvGVgalhZ6RNXCmEHkUKBKxew==}

  internal-slot@1.0.7:
    resolution: {integrity: sha512-NGnrKwXzSms2qUUih/ILZ5JBqNTSa1+ZmP6flaIp6KmSElgE9qdndzS3cqjrDovwFdmwsGsLdeFgB6suw+1e9g==}
    engines: {node: '>= 0.4'}

  ip-address@9.0.5:
    resolution: {integrity: sha512-zHtQzGojZXTwZTHQqra+ETKd4Sn3vgi7uBmlPoXVWZqYvuKmtI0l/VZTjqGmJY9x88GGOaZ9+G9ES8hC4T4X8g==}
    engines: {node: '>= 12'}

  is-accessor-descriptor@0.1.6:
    resolution: {integrity: sha512-e1BM1qnDbMRG3ll2U9dSK0UMHuWOs3pY3AtcFsmvwPtKL3MML/Q86i+GilLfvqEs4GW+ExB91tQ3Ig9noDIZ+A==}
    engines: {node: '>=0.10.0'}
    deprecated: Please upgrade to v0.1.7

  is-accessor-descriptor@1.0.0:
    resolution: {integrity: sha512-m5hnHTkcVsPfqx3AKlyttIPb7J+XykHvJP2B9bZDjlhLIoEq4XoK64Vg7boZlVWYK6LUY94dYPEE7Lh0ZkZKcQ==}
    engines: {node: '>=0.10.0'}
    deprecated: Please upgrade to v1.0.1

  is-array-buffer@3.0.4:
    resolution: {integrity: sha512-wcjaerHw0ydZwfhiKbXJWLDY8A7yV7KhjQOpb83hGgGfId/aQa4TOvwyzn2PuswW2gPCYEL/nEAiSVpdOj1lXw==}
    engines: {node: '>= 0.4'}

  is-arrayish@0.2.1:
    resolution: {integrity: sha512-zz06S8t0ozoDXMG+ube26zeCTNXcKIPJZJi8hBrF4idCLms4CG9QtK7qBl1boi5ODzFpjswb5JPmHCbMpjaYzg==}

  is-bigint@1.0.4:
    resolution: {integrity: sha512-zB9CruMamjym81i2JZ3UMn54PKGsQzsJeo6xvN3HJJ4CAsQNB6iRutp2To77OfCNuoxspsIhzaPoO1zyCEhFOg==}

  is-boolean-object@1.1.2:
    resolution: {integrity: sha512-gDYaKHJmnj4aWxyj6YHyXVpdQawtVLHU5cb+eztPGczf6cjuTdwve5ZIEfgXqH4e57An1D1AKf8CZ3kYrQRqYA==}
    engines: {node: '>= 0.4'}

  is-buffer@1.1.6:
    resolution: {integrity: sha512-NcdALwpXkTm5Zvvbk7owOUSvVvBKDgKP5/ewfXEznmQFfs4ZRmanOeKBTjRVjka3QFoN6XJ+9F3USqfHqTaU5w==}

  is-callable@1.2.7:
    resolution: {integrity: sha512-1BC0BVFhS/p0qtw6enp8e+8OD0UrK0oFLztSjNzhcKA3WDuJxxAPXzPuPtKkjEY9UUoEWlX/8fgKeu2S8i9JTA==}
    engines: {node: '>= 0.4'}

  is-core-module@2.15.0:
    resolution: {integrity: sha512-Dd+Lb2/zvk9SKy1TGCt1wFJFo/MWBPMX5x7KcvLajWTGuomczdQX61PvY5yK6SVACwpoexWo81IfFyoKY2QnTA==}
    engines: {node: '>= 0.4'}

  is-data-descriptor@0.1.4:
    resolution: {integrity: sha512-+w9D5ulSoBNlmw9OHn3U2v51SyoCd0he+bB3xMl62oijhrspxowjU+AIcDY0N3iEJbUEkB15IlMASQsxYigvXg==}
    engines: {node: '>=0.10.0'}
    deprecated: Please upgrade to v0.1.5

  is-data-descriptor@1.0.0:
    resolution: {integrity: sha512-jbRXy1FmtAoCjQkVmIVYwuuqDFUbaOeDjmed1tOGPrsMhtJA4rD9tkgA0F1qJ3gRFRXcHYVkdeaP50Q5rE/jLQ==}
    engines: {node: '>=0.10.0'}
    deprecated: Please upgrade to v1.0.1

  is-data-view@1.0.1:
    resolution: {integrity: sha512-AHkaJrsUVW6wq6JS8y3JnM/GJF/9cf+k20+iDzlSaJrinEo5+7vRiteOSwBhHRiAyQATN1AmY4hwzxJKPmYf+w==}
    engines: {node: '>= 0.4'}

  is-date-object@1.0.5:
    resolution: {integrity: sha512-9YQaSxsAiSwcvS33MBk3wTCVnWK+HhF8VZR2jRxehM16QcVOdHqPn4VPHmRK4lSr38n9JriurInLcP90xsYNfQ==}
    engines: {node: '>= 0.4'}

  is-descriptor@0.1.6:
    resolution: {integrity: sha512-avDYr0SB3DwO9zsMov0gKCESFYqCnE4hq/4z3TdUlukEy5t9C0YRq7HLrsN52NAcqXKaepeCD0n+B0arnVG3Hg==}
    engines: {node: '>=0.10.0'}

  is-descriptor@1.0.2:
    resolution: {integrity: sha512-2eis5WqQGV7peooDyLmNEPUrps9+SXX5c9pL3xEB+4e9HnGuDa7mB7kHxHw4CbqS9k1T2hOH3miL8n8WtiYVtg==}
    engines: {node: '>=0.10.0'}

  is-extendable@0.1.1:
    resolution: {integrity: sha512-5BMULNob1vgFX6EjQw5izWDxrecWK9AM72rugNr0TFldMOi0fj6Jk+zeKIt0xGj4cEfQIJth4w3OKWOJ4f+AFw==}
    engines: {node: '>=0.10.0'}

  is-extendable@1.0.1:
    resolution: {integrity: sha512-arnXMxT1hhoKo9k1LZdmlNyJdDDfy2v0fXjFlmok4+i8ul/6WlbVge9bhM74OpNPQPMGUToDtz+KXa1PneJxOA==}
    engines: {node: '>=0.10.0'}

  is-extglob@2.1.1:
    resolution: {integrity: sha512-SbKbANkN603Vi4jEZv49LeVJMn4yGwsbzZworEoyEiutsN3nJYdbO36zfhGJ6QEDpOZIFkDtnq5JRxmvl3jsoQ==}
    engines: {node: '>=0.10.0'}

  is-fullwidth-code-point@3.0.0:
    resolution: {integrity: sha512-zymm5+u+sCsSWyD9qNaejV3DFvhCKclKdizYaJUuHA83RLjb7nSuGnddCHGv0hk+KY7BMAlsWeK4Ueg6EV6XQg==}
    engines: {node: '>=8'}

  is-glob@4.0.3:
    resolution: {integrity: sha512-xelSayHH36ZgE7ZWhli7pW34hNbNl8Ojv5KVmkJD4hBdD3th8Tfk9vYasLM+mXWOZhFkgZfxhLSnrwRr4elSSg==}
    engines: {node: '>=0.10.0'}

  is-negative-zero@2.0.3:
    resolution: {integrity: sha512-5KoIu2Ngpyek75jXodFvnafB6DJgr3u8uuK0LEZJjrU19DrMD3EVERaR8sjz8CCGgpZvxPl9SuE1GMVPFHx1mw==}
    engines: {node: '>= 0.4'}

  is-number-object@1.0.7:
    resolution: {integrity: sha512-k1U0IRzLMo7ZlYIfzRu23Oh6MiIFasgpb9X76eqfFZAqwH44UI4KTBvBYIZ1dSL9ZzChTB9ShHfLkR4pdW5krQ==}
    engines: {node: '>= 0.4'}

  is-number@3.0.0:
    resolution: {integrity: sha512-4cboCqIpliH+mAvFNegjZQ4kgKc3ZUhQVr3HvWbSh5q3WH2v82ct+T2Y1hdU5Gdtorx/cLifQjqCbL7bpznLTg==}
    engines: {node: '>=0.10.0'}

  is-number@7.0.0:
    resolution: {integrity: sha512-41Cifkg6e8TylSpdtTpeLVMqvSBEVzTttHvERD741+pnZ8ANv0004MRL43QKPDlK9cGvNp6NZWZUBlbGXYxxng==}
    engines: {node: '>=0.12.0'}

  is-path-inside@3.0.3:
    resolution: {integrity: sha512-Fd4gABb+ycGAmKou8eMftCupSir5lRxqf4aD/vd0cD2qc4HL07OjCeuHMr8Ro4CoMaeCKDB0/ECBOVWjTwUvPQ==}
    engines: {node: '>=8'}

  is-plain-object@2.0.4:
    resolution: {integrity: sha512-h5PpgXkWitc38BBMYawTYMWJHFZJVnBquFE57xFpjB8pJFiF6gZ+bU+WyI/yqXiFR5mdLsgYNaPe8uao6Uv9Og==}
    engines: {node: '>=0.10.0'}

  is-plain-object@5.0.0:
    resolution: {integrity: sha512-VRSzKkbMm5jMDoKLbltAkFQ5Qr7VDiTFGXxYFXXowVj387GeGNOCsOH6Msy00SGZ3Fp84b1Naa1psqgcCIEP5Q==}
    engines: {node: '>=0.10.0'}

  is-regex@1.1.4:
    resolution: {integrity: sha512-kvRdxDsxZjhzUX07ZnLydzS1TU/TJlTUHHY4YLL87e37oUA49DfkLqgy+VjFocowy29cKvcSiu+kIv728jTTVg==}
    engines: {node: '>= 0.4'}

  is-shared-array-buffer@1.0.3:
    resolution: {integrity: sha512-nA2hv5XIhLR3uVzDDfCIknerhx8XUKnstuOERPNNIinXG7v9u+ohXF67vxm4TPTEPU6lm61ZkwP3c9PCB97rhg==}
    engines: {node: '>= 0.4'}

  is-string@1.0.7:
    resolution: {integrity: sha512-tE2UXzivje6ofPW7l23cjDOMa09gb7xlAqG6jG5ej6uPV32TlWP3NKPigtaGeHNu9fohccRYvIiZMfOOnOYUtg==}
    engines: {node: '>= 0.4'}

  is-symbol@1.0.4:
    resolution: {integrity: sha512-C/CPBqKWnvdcxqIARxyOh4v1UUEOCHpgDa0WYgpKDFMszcrPcffg5uhwSgPCLD2WWxmq6isisz87tzT01tuGhg==}
    engines: {node: '>= 0.4'}

  is-typed-array@1.1.13:
    resolution: {integrity: sha512-uZ25/bUAlUY5fR4OKT4rZQEBrzQWYV9ZJYGGsUmEJ6thodVJ1HX64ePQ6Z0qPWP+m+Uq6e9UugrE38jeYsDSMw==}
    engines: {node: '>= 0.4'}

  is-weakref@1.0.2:
    resolution: {integrity: sha512-qctsuLZmIQ0+vSSMfoVvyFe2+GSEvnmZ2ezTup1SBse9+twCCeial6EEi3Nc2KFcf6+qz2FBPnjXsk8xhKSaPQ==}

  is-windows@1.0.2:
    resolution: {integrity: sha512-eXK1UInq2bPmjyX6e3VHIzMLobc4J94i4AWn+Hpq3OU5KkrRC96OAcR3PRJ/pGu6m8TRnBHP9dkXQVsT/COVIA==}
    engines: {node: '>=0.10.0'}

  isarray@1.0.0:
    resolution: {integrity: sha512-VLghIWNM6ELQzo7zwmcg0NmTVyWKYjvIeM83yjp0wRDTmUnrM678fQbcKBo6n2CJEF0szoG//ytg+TKla89ALQ==}

  isarray@2.0.5:
    resolution: {integrity: sha512-xHjhDr3cNBK0BzdUJSPXZntQUx/mwMS5Rw4A7lPJ90XGAO6ISP/ePDNuo0vhqOZU+UD5JoodwCAAoZQd3FeAKw==}

  isexe@2.0.0:
    resolution: {integrity: sha512-RHxMLp9lnKHGHRng9QFhRCMbYAcVpn69smSGcq3f36xjgVVWThj4qqLbTLlq7Ssj8B+fIQ1EuCEGI2lKsyQeIw==}

  isobject@2.1.0:
    resolution: {integrity: sha512-+OUdGJlgjOBZDfxnDjYYG6zp487z0JGNQq3cYQYg5f5hKR+syHMsaztzGeml/4kGG55CSpKSpWTY+jYGgsHLgA==}
    engines: {node: '>=0.10.0'}

  isobject@3.0.1:
    resolution: {integrity: sha512-WhB9zCku7EGTj/HQQRz5aUQEUeoQZH2bWcltRErOpymJ4boYE6wL9Tbr23krRPSZ+C5zqNSrSw+Cc7sZZ4b7vg==}
    engines: {node: '>=0.10.0'}

  js-tokens@4.0.0:
    resolution: {integrity: sha512-RdJUflcE3cUzKiMqQgsCu06FPu9UdIJO0beYbPhHN4k6apgJtifcoCtT9bcxOpYBtpD2kCM6Sbzg4CausW/PKQ==}

  js-yaml@4.1.0:
    resolution: {integrity: sha512-wpxZs9NoxZaJESJGIZTyDEaYpl0FKSA+FB9aJiyemKhMwkxQg63h4T1KJgUGHpTqPDNRcmmYLugrRjJlBtWvRA==}
    hasBin: true

  jsbn@1.1.0:
    resolution: {integrity: sha512-4bYVV3aAMtDTTu4+xsDYa6sy9GyJ69/amsu9sYF2zqjiEoZA5xJi3BrfX3uY+/IekIu7MwdObdbDWpoZdBv3/A==}

  json-buffer@3.0.1:
    resolution: {integrity: sha512-4bV5BfR2mqfQTJm+V5tPPdf+ZpuhiIvTuAB5g8kcrXOZpTT/QwwVRWBywX1ozr6lEuPdbHxwaJlm9G6mI2sfSQ==}

  json-parse-even-better-errors@2.3.1:
    resolution: {integrity: sha512-xyFwyhro/JEof6Ghe2iz2NcXoj2sloNsWr/XsERDK/oiPCfaNhl5ONfp+jQdAZRQQ0IJWNzH9zIZF7li91kh2w==}

  json-schema-traverse@0.4.1:
    resolution: {integrity: sha512-xbbCH5dCYU5T8LcEhhuh7HJ88HXuW3qsI3Y0zOZFKfZEHcpWiHU/Jxzk629Brsab/mMiHQti9wMP+845RPe3Vg==}

  json-schema-traverse@1.0.0:
    resolution: {integrity: sha512-NM8/P9n3XjXhIZn1lLhkFaACTOURQXjWhV4BA/RnOv8xvgqtqpAX9IO4mRQxSx1Rlo4tqzeqb0sOlruaOy3dug==}

  json-stable-stringify-without-jsonify@1.0.1:
    resolution: {integrity: sha512-Bdboy+l7tA3OGW6FjyFHWkP5LuByj1Tk33Ljyq0axyzdk9//JSi2u3fP1QSmd1KNwq6VOKYGlAu87CisVir6Pw==}

  json5@1.0.2:
    resolution: {integrity: sha512-g1MWMLBiz8FKi1e4w0UyVL3w+iJceWAFBAaBnnGKOpNa5f8TLktkbre1+s6oICydWAm+HRUGTmI+//xv2hvXYA==}
    hasBin: true

  jsonc-parser@3.2.0:
    resolution: {integrity: sha512-gfFQZrcTc8CnKXp6Y4/CBT3fTc0OVuDofpre4aEeEpSBPV5X5v4+Vmx+8snU7RLPrNHPKSgLxGo9YuQzz20o+w==}

  jsonfile@6.1.0:
    resolution: {integrity: sha512-5dgndWOriYSm5cnYaJNhalLNDKOqFwyDB/rr1E9ZsGciGvKPs8R2xYGCacuf3z6K1YKDz182fd+fY3cn3pMqXQ==}

  jszip@2.7.0:
    resolution: {integrity: sha512-JIsRKRVC3gTRo2vM4Wy9WBC3TRcfnIZU8k65Phi3izkvPH975FowRYtKGT6PxevA0XnJ/yO8b0QwV0ydVyQwfw==}

  keyv@4.5.4:
    resolution: {integrity: sha512-oxVHkHR/EJf2CNXnWxRLW6mg7JyCCUcG0DtEGmL2ctUo1PNTin1PUil+r/+4r5MpVgC/fn1kjsx7mjSujKqIpw==}

  kind-of@3.2.2:
    resolution: {integrity: sha512-NOW9QQXMoZGg/oqnVNoNTTIFEIid1627WCffUBJEdMxYApq7mNE7CpzucIPc+ZQg25Phej7IJSmX3hO+oblOtQ==}
    engines: {node: '>=0.10.0'}

  kind-of@4.0.0:
    resolution: {integrity: sha512-24XsCxmEbRwEDbz/qz3stgin8TTzZ1ESR56OMCN0ujYg+vRutNSiOj9bHH9u85DKgXguraugV5sFuvbD4FW/hw==}
    engines: {node: '>=0.10.0'}

  kind-of@5.1.0:
    resolution: {integrity: sha512-NGEErnH6F2vUuXDh+OlbcKW7/wOcfdRHaZ7VWtqCztfHri/++YKmP51OdWeGPuqCOba6kk2OTe5d02VmTB80Pw==}
    engines: {node: '>=0.10.0'}

  kind-of@6.0.3:
    resolution: {integrity: sha512-dcS1ul+9tmeD95T+x28/ehLgd9mENa3LsvDTtzm3vyBEO7RPptvAD+t44WVXaUjTBRcrpFeFlC8WCruUR456hw==}
    engines: {node: '>=0.10.0'}

  known-css-properties@0.34.0:
    resolution: {integrity: sha512-tBECoUqNFbyAY4RrbqsBQqDFpGXAEbdD5QKr8kACx3+rnArmuuR22nKQWKazvp07N9yjTyDZaw/20UIH8tL9DQ==}

  levn@0.4.1:
    resolution: {integrity: sha512-+bT2uH4E5LGE7h/n3evcS/sQlJXCpIp6ym8OWJ5eV6+67Dsql/LaaT7qJBAt2rzfoa/5QBGBhxDix1dMt2kQKQ==}
    engines: {node: '>= 0.8.0'}

  lines-and-columns@1.2.4:
    resolution: {integrity: sha512-7ylylesZQ/PV29jhEDl3Ufjo6ZX7gCqJr5F7PKrqc93v7fzSymt1BpwEU8nAUXs8qzzvqhbjhK5QZg6Mt/HkBg==}

  locate-path@6.0.0:
    resolution: {integrity: sha512-iPZK6eYjbxRu3uB4/WZ3EsEIMJFMqAoopl3R+zuq0UjcAm/MO6KCweDgPfP3elTztoKP3KtnVHxTn2NHBSDVUw==}
    engines: {node: '>=10'}

  lodash.merge@4.6.2:
    resolution: {integrity: sha512-0KpjqXRVvrYyCsX1swR/XTK0va6VQkQM6MNo7PqW77ByjAhoARA8EfrP1N4+KlKj8YS0ZUCtRT/YUuhyYDujIQ==}

  lodash.truncate@4.4.2:
    resolution: {integrity: sha512-jttmRe7bRse52OsWIMDLaXxWqRAmtIUccAQ3garviCqJjafXOfNMO0yMfNpdD6zbGaTU0P5Nz7e7gAT6cKmJRw==}

  lower-case@2.0.2:
    resolution: {integrity: sha512-7fm3l3NAF9WfN6W3JOmf5drwpVqX78JtoGJ3A6W0a6ZnldM41w2fV5D490psKFTpMds8TJse/eHLFFsNHHjHgg==}

  lru-cache@7.18.3:
    resolution: {integrity: sha512-jumlc0BIUrS3qJGgIkWZsyfAM7NCWiBcCDhnd+3NNM5KbBmLTgHVfWBcg6W+rLUsIpzpERPsvwUP7CckAQSOoA==}
    engines: {node: '>=12'}

  map-cache@0.2.2:
    resolution: {integrity: sha512-8y/eV9QQZCiyn1SprXSrCmqJN0yNRATe+PO8ztwqrvrbdRLA3eYJF0yaR0YayLWkMbsQSKWS9N2gPcGEc4UsZg==}
    engines: {node: '>=0.10.0'}

  map-visit@1.0.0:
    resolution: {integrity: sha512-4y7uGv8bd2WdM9vpQsiQNo41Ln1NvhvDRuVt0k2JZQ+ezN2uaQes7lZeZ+QQUHOLQAtDaBJ+7wCbi+ab/KFs+w==}
    engines: {node: '>=0.10.0'}

  mathml-tag-names@2.1.3:
    resolution: {integrity: sha512-APMBEanjybaPzUrfqU0IMU5I0AswKMH7k8OTLs0vvV4KZpExkTkY87nR/zpbuTPj+gARop7aGUbl11pnDfW6xg==}

  mdn-data@2.0.30:
    resolution: {integrity: sha512-GaqWWShW4kv/G9IEucWScBx9G1/vsFZZJUO+tD26M8J8z3Kw5RDQjaoZe03YAClgeS/SWPOcb4nkFBTEi5DUEA==}

  meow@13.2.0:
    resolution: {integrity: sha512-pxQJQzB6djGPXh08dacEloMFopsOqGVRKFPYvPOt9XDZ1HasbgDZA74CJGreSU4G3Ak7EFJGoiH2auq+yXISgA==}
    engines: {node: '>=18'}

  merge2@1.4.1:
    resolution: {integrity: sha512-8q7VEgMJW4J8tcfVPy8g09NcQwZdbwFEqhe/WZkoIzjn/3TGDwtOCYtXGxA3O8tPzpczCCDgv+P2P5y00ZJOOg==}
    engines: {node: '>= 8'}

  micromatch@4.0.5:
    resolution: {integrity: sha512-DMy+ERcEW2q8Z2Po+WNXuw3c5YaUSFjAO5GsJqfEl7UjvtIuFKO6ZrKvcItdy98dwFI2N1tg3zNIdKaQT+aNdA==}
    engines: {node: '>=8.6'}

  micromatch@4.0.7:
    resolution: {integrity: sha512-LPP/3KorzCwBxfeUuZmaR6bG2kdeHSbe0P2tY3FLRU4vYrjYz5hI4QZwV0njUx3jeuKe67YukQ1LSPZBKDqO/Q==}
    engines: {node: '>=8.6'}

  minimatch@3.1.2:
    resolution: {integrity: sha512-J7p63hRiAjw1NDEww1W7i37+ByIrOWO5XQQAzZ3VOcL0PNybwpfmV/N05zFAzwQ9USyEcX6t3UO+K5aqBQOIHw==}

  minimatch@9.0.5:
    resolution: {integrity: sha512-G6T0ZX48xgozx7587koeX9Ys2NYy6Gmv//P89sEte9V9whIapMNF4idKxnW2QtCcLiTWlb/wfCabAtAFWhhBow==}
    engines: {node: '>=16 || 14 >=14.17'}

  minimist@1.2.8:
    resolution: {integrity: sha512-2yyAR8qBkN3YuheJanUpWC5U3bb5osDywNB8RzDVlDwDHbocAJveqqj1u8+SVD7jkWT4yvsHCpWqqWqAxb0zCA==}

  mitt@3.0.1:
    resolution: {integrity: sha512-vKivATfr97l2/QBCYAkXYDbrIWPM2IIKEl7YPhjCvKlG3kE2gm+uBo6nEXK3M5/Ffh/FLpKExzOQ3JJoJGFKBw==}

  mixin-deep@1.3.2:
    resolution: {integrity: sha512-WRoDn//mXBiJ1H40rqa3vH0toePwSsGb45iInWlTySa+Uu4k3tYUSxa2v1KqAiLtvlrSzaExqS1gtk96A9zvEA==}
    engines: {node: '>=0.10.0'}

  moment@2.30.1:
    resolution: {integrity: sha512-uEmtNhbDOrWPFS+hdjFCBfy9f2YoyzRpwcl+DqpC6taX21FzsTLQVbMV/W7PzNSX6x/bhC1zA3c2UQ5NzH6how==}

  monaco-editor@0.50.0:
    resolution: {integrity: sha512-8CclLCmrRRh+sul7C08BmPBP3P8wVWfBHomsTcndxg5NRCEPfu/mc2AGU8k37ajjDVXcXFc12ORAMUkmk+lkFA==}

  ms@2.0.0:
    resolution: {integrity: sha512-Tpp60P6IUJDTuOq/5Z8cdskzJujfwqfOTkrwIwj7IRISpnkJnT6SyJ4PCPnGMoFjC9ddhal5KVIYtAt97ix05A==}

  ms@2.1.2:
    resolution: {integrity: sha512-sGkPx+VjMtmA6MX27oA4FBFELFCZZ4S4XqeGOXCv68tT+jb3vk/RyaKWP0PTKyWtmLSM0b+adUTEvbs1PEaH2w==}

  ms@2.1.3:
    resolution: {integrity: sha512-6FlzubTLZG3J2a/NVCAleEhjzq5oxgHyaCU9yYXvcLsvoVaHJq/s5xXI6/XXP6tz7R9xAOtHnSO/tXtF3WRTlA==}

  nanoid@3.3.7:
    resolution: {integrity: sha512-eSRppjcPIatRIMC1U6UngP8XFcz8MQWGQdt1MTBQ7NaAmvXDfvNxbvWV3x2y6CdEUciCSsDHDQZbhYaB8QEo2g==}
    engines: {node: ^10 || ^12 || ^13.7 || ^14 || >=15.0.1}
    hasBin: true

  nanoid@5.0.7:
    resolution: {integrity: sha512-oLxFY2gd2IqnjcYyOXD8XGCftpGtZP2AbHbOkthDkvRywH5ayNtPVy9YlOPcHckXzbLTCHpkb7FB+yuxKV13pQ==}
    engines: {node: ^18 || >=20}
    hasBin: true

  nanomatch@1.2.13:
    resolution: {integrity: sha512-fpoe2T0RbHwBTBUOftAfBPaDEi06ufaUai0mE6Yn1kacc3SnTErfb/h+X94VXzI64rKFHYImXSvdwGGCmwOqCA==}
    engines: {node: '>=0.10.0'}

  natural-compare@1.4.0:
    resolution: {integrity: sha512-OWND8ei3VtNC9h7V60qff3SVobHr996CTwgxubgyQYEpg290h9J0buyECNNJexkFm5sOajh5G116RYA1c8ZMSw==}

  netmask@2.0.2:
    resolution: {integrity: sha512-dBpDMdxv9Irdq66304OLfEmQ9tbNRFnFTuZiLo+bD+r332bBmMJ8GBLXklIXXgxd3+v9+KUnZaUR5PJMa75Gsg==}
    engines: {node: '>= 0.4.0'}

  no-case@3.0.4:
    resolution: {integrity: sha512-fgAN3jGAh+RoxUGZHTSOLJIqUc2wmoBwGR4tbpNAKmmovFoWq0OdRkb0VkldReO2a2iBT/OEulG9XSUc10r3zg==}

  normalize-path@3.0.0:
    resolution: {integrity: sha512-6eZs5Ls3WtCisHWp9S2GUy8dqkpGi4BVSz3GaqiE6ezub0512ESztXUwUB6C6IKbQkY2Pnb/mD4WYojCRwcwLA==}
    engines: {node: '>=0.10.0'}

  object-copy@0.1.0:
    resolution: {integrity: sha512-79LYn6VAb63zgtmAteVOWo9Vdj71ZVBy3Pbse+VqxDpEP83XuujMrGqHIwAXJ5I/aM0zU7dIyIAhifVTPrNItQ==}
    engines: {node: '>=0.10.0'}

  object-inspect@1.13.2:
    resolution: {integrity: sha512-IRZSRuzJiynemAXPYtPe5BoI/RESNYR7TYm50MC5Mqbd3Jmw5y790sErYw3V6SryFJD64b74qQQs9wn5Bg/k3g==}
    engines: {node: '>= 0.4'}

  object-keys@1.1.1:
    resolution: {integrity: sha512-NuAESUOUMrlIXOfHKzD6bpPu3tYt3xvjNdRIQ+FeT0lNb4K8WR70CaDxhuNguS2XG+GjkyMwOzsN5ZktImfhLA==}
    engines: {node: '>= 0.4'}

  object-visit@1.0.1:
    resolution: {integrity: sha512-GBaMwwAVK9qbQN3Scdo0OyvgPW7l3lnaVMj84uTOZlswkX0KpF6fyDBJhtTthf7pymztoN36/KEr1DyhF96zEA==}
    engines: {node: '>=0.10.0'}

  object.assign@4.1.5:
    resolution: {integrity: sha512-byy+U7gp+FVwmyzKPYhW2h5l3crpmGsxl7X2s8y43IgxvG4g3QZ6CffDtsNQy1WsmZpQbO+ybo0AlW7TY6DcBQ==}
    engines: {node: '>= 0.4'}

  object.fromentries@2.0.8:
    resolution: {integrity: sha512-k6E21FzySsSK5a21KRADBd/NGneRegFO5pLHfdQLpRDETUNJueLXs3WCzyQ3tFRDYgbq3KHGXfTbi2bs8WQ6rQ==}
    engines: {node: '>= 0.4'}

  object.groupby@1.0.3:
    resolution: {integrity: sha512-+Lhy3TQTuzXI5hevh8sBGqbmurHbbIjAi0Z4S63nthVLmLxfbj4T54a4CfZrXIrt9iP4mVAPYMo/v99taj3wjQ==}
    engines: {node: '>= 0.4'}

  object.pick@1.3.0:
    resolution: {integrity: sha512-tqa/UMy/CCoYmj+H5qc07qvSL9dqcs/WZENZ1JbtWBlATP+iVOe778gE6MSijnyCnORzDuX6hU+LA4SZ09YjFQ==}
    engines: {node: '>=0.10.0'}

  object.values@1.2.0:
    resolution: {integrity: sha512-yBYjY9QX2hnRmZHAjG/f13MzmBzxzYgQhFrke06TTyKY5zSTEqkOeukBzIdVA3j3ulu8Qa3MbVFShV7T2RmGtQ==}
    engines: {node: '>= 0.4'}

  once@1.4.0:
    resolution: {integrity: sha512-lNaJgI+2Q5URQBkccEKHTQOPaXdUxnZZElQTZY0MFUAuaEqe1E+Nyvgdz/aIyNi6Z9MzO5dv1H8n58/GELp3+w==}

  optionator@0.9.4:
    resolution: {integrity: sha512-6IpQ7mKUxRcZNLIObR0hz7lxsapSSIYNZJwXPGeF0mTVqGKFIXj1DQcMoT22S3ROcLyY/rz0PWaWZ9ayWmad9g==}
    engines: {node: '>= 0.8.0'}

  p-limit@3.1.0:
    resolution: {integrity: sha512-TYOanM3wGwNGsZN2cVTYPArw454xnXj5qmWF1bEoAc4+cU/ol7GVh7odevjp1FNHduHc3KZMcFduxU5Xc6uJRQ==}
    engines: {node: '>=10'}

  p-locate@5.0.0:
    resolution: {integrity: sha512-LaNjtRWUBY++zB5nE/NwcaoMylSPk+S+ZHNB1TzdbMJMny6dynpAGt7X/tl/QYq3TIeE6nxHppbo2LGymrG5Pw==}
    engines: {node: '>=10'}

  pac-proxy-agent@7.0.2:
    resolution: {integrity: sha512-BFi3vZnO9X5Qt6NRz7ZOaPja3ic0PhlsmCRYLOpN11+mWBCR6XJDqW5RF3j8jm4WGGQZtBA+bTfxYzeKW73eHg==}
    engines: {node: '>= 14'}

  pac-resolver@7.0.1:
    resolution: {integrity: sha512-5NPgf87AT2STgwa2ntRMr45jTKrYBGkVU36yT0ig/n/GMAa3oPqhZfIQ2kMEimReg0+t9kZViDVZ83qfVUlckg==}
    engines: {node: '>= 14'}

  pako@1.0.11:
    resolution: {integrity: sha512-4hLB8Py4zZce5s4yd9XzopqwVv/yGNhV1Bl8NTmCq1763HeK2+EwVTv+leGeL13Dnh2wfbqowVPXCIO0z4taYw==}

  param-case@3.0.4:
    resolution: {integrity: sha512-RXlj7zCYokReqWpOPH9oYivUzLYZ5vAPIfEmCTNViosC78F8F0H9y7T7gG2M39ymgutxF5gcFEsyZQSph9Bp3A==}

  parent-module@1.0.1:
    resolution: {integrity: sha512-GQ2EWRpQV8/o+Aw8YqtfZZPfNRWZYkbidE9k5rpl/hC3vtHHBfGm2Ifi6qWV+coDGkrUKZAxE3Lot5kcsRlh+g==}
    engines: {node: '>=6'}

  parse-json@5.2.0:
    resolution: {integrity: sha512-ayCKvm/phCGxOkYRSCM82iDwct8/EonSEgCSxWxD7ve6jHggsFl4fZVQBPRNgQoKiuV/odhFrGzQXZwbifC8Rg==}
    engines: {node: '>=8'}

  parse-passwd@1.0.0:
    resolution: {integrity: sha512-1Y1A//QUXEZK7YKz+rD9WydcE1+EuPr6ZBgKecAB8tmoW6UFv0NREVJe1p+jRxtThkcbbKkfwIbWJe/IeE6m2Q==}
    engines: {node: '>=0.10.0'}

  pascal-case@3.1.2:
    resolution: {integrity: sha512-uWlGT3YSnK9x3BQJaOdcZwrnV6hPpd8jFH1/ucpiLRPh/2zCVJKS19E4GvYHvaCcACn3foXZ0cLB9Wrx1KGe5g==}

  pascalcase@0.1.1:
    resolution: {integrity: sha512-XHXfu/yOQRy9vYOtUDVMN60OEJjW013GoObG1o+xwQTpB9eYJX/BjXMsdW13ZDPruFhYYn0AG22w0xgQMwl3Nw==}
    engines: {node: '>=0.10.0'}

  path-exists@4.0.0:
    resolution: {integrity: sha512-ak9Qy5Q7jYb2Wwcey5Fpvg2KoAc/ZIhLSLOSBmRmygPsGwkVVt0fZa0qrtMz+m6tJTAHfZQ8FnmB4MG4LWy7/w==}
    engines: {node: '>=8'}

  path-key@3.1.1:
    resolution: {integrity: sha512-ojmeN0qd+y0jszEtoY48r0Peq5dwMEkIlCOu6Q5f41lfkswXuKtYrhgoTpLnyIcHm24Uhqx+5Tqm2InSwLhE6Q==}
    engines: {node: '>=8'}

  path-parse@1.0.7:
    resolution: {integrity: sha512-LDJzPVEEEPR+y48z93A0Ed0yXb8pAByGWo/k5YYdYgpY2/2EsOsksJrq7lOHxryrVOn1ejG6oAp8ahvOIQD8sw==}

  path-type@4.0.0:
    resolution: {integrity: sha512-gDKb8aZMDeD/tZWs9P6+q0J9Mwkdl6xMV8TjnGP3qJVJ06bdMgkbBlLU8IdfOsIsFz2BW1rNVT3XuNEl8zPAvw==}
    engines: {node: '>=8'}

  pend@1.2.0:
    resolution: {integrity: sha512-F3asv42UuXchdzt+xXqfW1OGlVBe+mxa2mqI0pg5yAHZPvFmY3Y6drSf/GQ1A86WgWEN9Kzh/WrgKa6iGcHXLg==}

  picocolors@1.0.1:
    resolution: {integrity: sha512-anP1Z8qwhkbmu7MFP5iTt+wQKXgwzf7zTyGlcdzabySa9vd0Xt392U0rVmz9poOaBj0uHJKyyo9/upk0HrEQew==}

  picomatch@2.3.1:
    resolution: {integrity: sha512-JU3teHTNjmE2VCGFzuY8EXzCDVwEqB2a8fsIvwaStHhAWJEeVd1o1QD80CU6+ZdEXXSLbSsuLwJjkCBWqRQUVA==}
    engines: {node: '>=8.6'}

<<<<<<< HEAD
  pkapi.js@7.2.1:
    resolution: {integrity: sha512-7KsHB1R3XTHAgxPdBXXUyDlX+mJ+VUS0MkXIHxS1Sj1bwxWSVuIG0YjCdDgAG2pOiM+4jOIl04zgA6VKRQ/wZQ==}
=======
  picomatch@4.0.2:
    resolution: {integrity: sha512-M7BAV6Rlcy5u+m6oPhAPFgJTzAioX/6B0DxyvDlo9l8+T3nLKbrczg2WLUyzd45L8RqfUMyGPzekbMvX2Ldkwg==}
    engines: {node: '>=12'}
>>>>>>> 5160f906

  possible-typed-array-names@1.0.0:
    resolution: {integrity: sha512-d7Uw+eZoloe0EHDIYoe+bQ5WXnGMOpmiZFTuMWCwpjzzkL2nTjcKiAk4hh8TjnGye2TwWOk3UXucZ+3rbmBa8Q==}
    engines: {node: '>= 0.4'}

  postcss-resolve-nested-selector@0.1.4:
    resolution: {integrity: sha512-R6vHqZWgVnTAPq0C+xjyHfEZqfIYboCBVSy24MjxEDm+tIh1BU4O6o7DP7AA7kHzf136d+Qc5duI4tlpHjixDw==}

  postcss-safe-parser@7.0.0:
    resolution: {integrity: sha512-ovehqRNVCpuFzbXoTb4qLtyzK3xn3t/CUBxOs8LsnQjQrShaB4lKiHoVqY8ANaC0hBMHq5QVWk77rwGklFUDrg==}
    engines: {node: '>=18.0'}
    peerDependencies:
      postcss: ^8.4.31

  postcss-selector-parser@6.1.1:
    resolution: {integrity: sha512-b4dlw/9V8A71rLIDsSwVmak9z2DuBUB7CA1/wSdelNEzqsjoSPeADTWNO09lpH49Diy3/JIZ2bSPB1dI3LJCHg==}
    engines: {node: '>=4'}

  postcss-value-parser@4.2.0:
    resolution: {integrity: sha512-1NNCs6uurfkVbeXG4S8JFT9t19m45ICnif8zWLd5oPSZ50QnwMfK+H3jv408d4jw/7Bttv5axS5IiHoLaVNHeQ==}

  postcss@8.4.40:
    resolution: {integrity: sha512-YF2kKIUzAofPMpfH6hOi2cGnv/HrUlfucspc7pDyvv7kGdqXrfj8SCl/t8owkEgKEuu8ZcRjSOxFxVLqwChZ2Q==}
    engines: {node: ^10 || ^12 || >=14}

  prelude-ls@1.2.1:
    resolution: {integrity: sha512-vkcDPrRZo1QZLbn5RLGPpg/WmIQ65qoWWhcGKf/b5eplkkarX0m9z8ppCat4mlOqUsWpyNuYgO3VRyrYHSzX5g==}
    engines: {node: '>= 0.8.0'}

  progress@2.0.3:
    resolution: {integrity: sha512-7PiHtLll5LdnKIMw100I+8xJXR5gW2QwWYkT6iJva0bXitZKa/XMrSbdmg3r2Xnaidz9Qumd0VPaMrZlF9V9sA==}
    engines: {node: '>=0.4.0'}

  proxy-agent@6.4.0:
    resolution: {integrity: sha512-u0piLU+nCOHMgGjRbimiXmA9kM/L9EHh3zL81xCdp7m+Y2pHIsnmbdDoEDoAz5geaonNR6q6+yOPQs6n4T6sBQ==}
    engines: {node: '>= 14'}

  proxy-from-env@1.1.0:
    resolution: {integrity: sha512-D+zkORCbA9f1tdWRK0RaCR3GPv50cMxcrz4X8k5LTSUD1Dkw47mKJEZQNunItRTkWwgtaUSo1RVFRIG9ZXiFYg==}

  pump@3.0.0:
    resolution: {integrity: sha512-LwZy+p3SFs1Pytd/jYct4wpv49HiYCqd9Rlc5ZVdk0V+8Yzv6jR5Blk3TRmPL1ft69TxP0IMZGJ+WPFU2BFhww==}

  punycode@2.3.1:
    resolution: {integrity: sha512-vYt7UD1U9Wg6138shLtLOvdAu+8DsC/ilFtEVHcH+wydcSpNE20AfSOduf6MkRFahL5FY7X1oU7nKVZFtfq8Fg==}
    engines: {node: '>=6'}

  puppeteer-core@22.15.0:
    resolution: {integrity: sha512-cHArnywCiAAVXa3t4GGL2vttNxh7GqXtIYGym99egkNJ3oG//wL9LkvO4WE8W1TJe95t1F1ocu9X4xWaGsOKOA==}
    engines: {node: '>=18'}

  q@1.5.1:
    resolution: {integrity: sha512-kV/CThkXo6xyFEZUugw/+pIOywXcDbFYgSct5cT3gqlbkBE1SJdwy6UQoZvodiWF/ckQLZyDE/Bu1M6gVu5lVw==}
    engines: {node: '>=0.6.0', teleport: '>=0.2.0'}

  queue-microtask@1.2.3:
    resolution: {integrity: sha512-NuaNSa6flKT5JaSYQzJok04JzTL1CA6aGhv5rfLW3PgqA+M2ChpZQnAC8h8i4ZFkBS8X5RqkDBHA7r4hej3K9A==}

  queue-tick@1.0.1:
    resolution: {integrity: sha512-kJt5qhMxoszgU/62PLP1CJytzd2NKetjSRnyuj31fDd3Rlcz3fzlFdFLD1SItunPwyqEOkca6GbV612BWfaBag==}

  regex-not@1.0.2:
    resolution: {integrity: sha512-J6SDjUgDxQj5NusnOtdFxDwN/+HWykR8GELwctJ7mdqhcyy1xEc4SRFHUXvxTp661YaVKAjfRLZ9cCqS6tn32A==}
    engines: {node: '>=0.10.0'}

  regexp.prototype.flags@1.5.2:
    resolution: {integrity: sha512-NcDiDkTLuPR+++OCKB0nWafEmhg/Da8aUPLPMQbK+bxKKCm1/S5he+AqYa4PlMCVBalb4/yxIRub6qkEx5yJbw==}
    engines: {node: '>= 0.4'}

  relateurl@0.2.7:
    resolution: {integrity: sha512-G08Dxvm4iDN3MLM0EsP62EDV9IuhXPR6blNz6Utcp7zyV3tr4HVNINt6MpaRWbxoOHT3Q7YN2P+jaHX8vUbgog==}
    engines: {node: '>= 0.10'}

  require-directory@2.1.1:
    resolution: {integrity: sha512-fGxEI7+wsG9xrvdjsrlmL22OMTTiHRwAMroiEeMgq8gzoLC/PQr7RsRDSTLUg/bZAZtF+TVIkHc6/4RIKrui+Q==}
    engines: {node: '>=0.10.0'}

  require-from-string@2.0.2:
    resolution: {integrity: sha512-Xf0nWe6RseziFMu+Ap9biiUbmplq6S9/p+7w7YXP/JBHhrUDDUhwa+vANyubuqfZWTveU//DYVGsDG7RKL/vEw==}
    engines: {node: '>=0.10.0'}

  resolve-dir@1.0.1:
    resolution: {integrity: sha512-R7uiTjECzvOsWSfdM0QKFNBVFcK27aHOUwdvK53BcW8zqnGdYp0Fbj82cy54+2A4P2tFM22J5kRfe1R+lM/1yg==}
    engines: {node: '>=0.10.0'}

  resolve-from@4.0.0:
    resolution: {integrity: sha512-pb/MYmXstAkysRFx8piNI1tGFNQIFA3vkE3Gq4EuA1dF6gHp/+vgZqsCGJapvy8N3Q+4o7FwvquPJcnZ7RYy4g==}
    engines: {node: '>=4'}

  resolve-from@5.0.0:
    resolution: {integrity: sha512-qYg9KP24dD5qka9J47d0aVky0N+b4fTU89LN9iDnjB5waksiC49rvMB0PrUJQGoTmH50XPiqOvAjDfaijGxYZw==}
    engines: {node: '>=8'}

  resolve-pkg-maps@1.0.0:
    resolution: {integrity: sha512-seS2Tj26TBVOC2NIc2rOe2y2ZO7efxITtLZcGSOnHHNOQ7CkiUBfw0Iw2ck6xkIhPwLhKNLS8BO+hEpngQlqzw==}

  resolve-url@0.2.1:
    resolution: {integrity: sha512-ZuF55hVUQaaczgOIwqWzkEcEidmlD/xl44x1UZnhOXcYuFN2S6+rcxpG+C1N3So0wvNI3DmJICUFfu2SxhBmvg==}
    deprecated: https://github.com/lydell/resolve-url#deprecated

  resolve@1.22.8:
    resolution: {integrity: sha512-oKWePCxqpd6FlLvGV1VU0x7bkPmmCNolxzjMf4NczoDnQcIWrAF+cPtZn5i6n+RfD2d9i0tzpKnG6Yk168yIyw==}
    hasBin: true

  ret@0.1.15:
    resolution: {integrity: sha512-TTlYpa+OL+vMMNG24xSlQGEJ3B/RzEfUlLct7b5G/ytav+wPrplCpVMFuwzXbkecJrb6IYo1iFb0S9v37754mg==}
    engines: {node: '>=0.12'}

  reusify@1.0.4:
    resolution: {integrity: sha512-U9nH88a3fc/ekCF1l0/UP1IosiuIjyTh7hBvXVMHYgVcfGvt897Xguj2UOLDeI5BG2m7/uwyaLVT6fbtCwTyzw==}
    engines: {iojs: '>=1.0.0', node: '>=0.10.0'}

  run-parallel@1.2.0:
    resolution: {integrity: sha512-5l4VyZR86LZ/lDxZTR6jqL8AFE2S0IFLMP26AbjsLVADxHdhB/c0GUsH+y39UfCi3dzz8OlQuPmnaJOMoDHQBA==}

  safe-array-concat@1.1.2:
    resolution: {integrity: sha512-vj6RsCsWBCf19jIeHEfkRMw8DPiBb+DMXklQ/1SGDHOMlHdPUkZXFQ2YdplS23zESTijAcurb1aSgJA3AgMu1Q==}
    engines: {node: '>=0.4'}

  safe-regex-test@1.0.3:
    resolution: {integrity: sha512-CdASjNJPvRa7roO6Ra/gLYBTzYzzPyyBXxIMdGW3USQLyjWEls2RgW5UBTXaQVp+OrpeCK3bLem8smtmheoRuw==}
    engines: {node: '>= 0.4'}

  safe-regex@1.1.0:
    resolution: {integrity: sha512-aJXcif4xnaNUzvUuC5gcb46oTS7zvg4jpMTnuqtrEPlR3vFr4pxtdTwaF1Qs3Enjn9HK+ZlwQui+a7z0SywIzg==}

  semver@6.3.1:
    resolution: {integrity: sha512-BR7VvDCVHO+q2xBEWskxS6DJE1qRnb7DxzUrogb71CWoSficBxYsiAGd+Kl0mmq/MprG9yArRkyrQxTO6XjMzA==}
    hasBin: true

  semver@7.6.3:
    resolution: {integrity: sha512-oVekP1cKtI+CTDvHWYFUcMtsK/00wmAEfyqKfNdARm8u1wNVhSgaX7A8d4UuIlUI5e84iEwOhs7ZPYRmzU9U6A==}
    engines: {node: '>=10'}
    hasBin: true

  set-function-length@1.2.2:
    resolution: {integrity: sha512-pgRc4hJ4/sNjWCSS9AmnS40x3bNMDTknHgL5UaMBTMyJnU90EgWh1Rz+MC9eFu4BuN/UwZjKQuY/1v3rM7HMfg==}
    engines: {node: '>= 0.4'}

  set-function-name@2.0.2:
    resolution: {integrity: sha512-7PGFlmtwsEADb0WYyvCMa1t+yke6daIG4Wirafur5kcf+MhUnPms1UeR0CKQdTZD81yESwMHbtn+TR+dMviakQ==}
    engines: {node: '>= 0.4'}

  set-value@2.0.1:
    resolution: {integrity: sha512-JxHc1weCN68wRY0fhCoXpyK55m/XPHafOmK4UWD7m2CI14GMcFypt4w/0+NV5f/ZMby2F6S2wwA7fgynh9gWSw==}
    engines: {node: '>=0.10.0'}

  shebang-command@2.0.0:
    resolution: {integrity: sha512-kHxr2zZpYtdmrN1qDjrrX/Z1rR1kG8Dx+gkpK1G4eXmvXswmcE1hTWBWYUzlraYw1/yZp6YuDY77YtvbN0dmDA==}
    engines: {node: '>=8'}

  shebang-regex@3.0.0:
    resolution: {integrity: sha512-7++dFhtcx3353uBaq8DDR4NuxBetBzC7ZQOhmTQInHEd6bSrXdiEyzCvG07Z44UYdLShWUyXt5M/yhz8ekcb1A==}
    engines: {node: '>=8'}

  side-channel@1.0.6:
    resolution: {integrity: sha512-fDW/EZ6Q9RiO8eFG8Hj+7u/oW+XrPTIChwCOM2+th2A6OblDtYYIpve9m+KvI9Z4C9qSEXlaGR6bTEYHReuglA==}
    engines: {node: '>= 0.4'}

  signal-exit@4.1.0:
    resolution: {integrity: sha512-bzyZ1e88w9O1iNJbKnOlvYTrWPDl46O1bG0D3XInv+9tkPrxrN8jUUTiFlDkkmKWgn1M6CfIA13SuGqOa9Korw==}
    engines: {node: '>=14'}

  slash@3.0.0:
    resolution: {integrity: sha512-g9Q1haeby36OSStwb4ntCGGGaKsaVSjQ68fBxoQcutl5fS1vuY18H3wSt3jFyFtrkx+Kz0V1G85A4MyAdDMi2Q==}
    engines: {node: '>=8'}

  slice-ansi@4.0.0:
    resolution: {integrity: sha512-qMCMfhY040cVHT43K9BFygqYbUPFZKHOg7K73mtTWJRb8pyP3fzf4Ixd5SzdEJQ6MRUg/WBnOLxghZtKKurENQ==}
    engines: {node: '>=10'}

  smart-buffer@4.2.0:
    resolution: {integrity: sha512-94hK0Hh8rPqQl2xXc3HsaBoOXKV20MToPkcXvwbISWLEs+64sBq5kFgn2kJDHb1Pry9yrP0dxrCI9RRci7RXKg==}
    engines: {node: '>= 6.0.0', npm: '>= 3.0.0'}

  snapdragon@0.8.2:
    resolution: {integrity: sha512-FtyOnWN/wCHTVXOMwvSv26d+ko5vWlIDD6zoUJ7LW8vh+ZBC8QdljveRP+crNrtBwioEUWy/4dMtbBjA4ioNlg==}
    engines: {node: '>=0.10.0'}

  socks-proxy-agent@8.0.4:
    resolution: {integrity: sha512-GNAq/eg8Udq2x0eNiFkr9gRg5bA7PXEWagQdeRX4cPSG+X/8V38v637gim9bjFptMk1QWsCTr0ttrJEiXbNnRw==}
    engines: {node: '>= 14'}

  socks@2.8.3:
    resolution: {integrity: sha512-l5x7VUUWbjVFbafGLxPWkYsHIhEvmF85tbIeFZWc8ZPtoMyybuEhL7Jye/ooC4/d48FgOjSJXgsF/AJPYCW8Zw==}
    engines: {node: '>= 10.0.0', npm: '>= 3.0.0'}

  source-map-js@1.2.0:
    resolution: {integrity: sha512-itJW8lvSA0TXEphiRoawsCksnlf8SyvmFzIhltqAHluXd88pkCd+cXJVHTDwdCr0IzwptSm035IHQktUu1QUMg==}
    engines: {node: '>=0.10.0'}

  source-map-resolve@0.5.3:
    resolution: {integrity: sha512-Htz+RnsXWk5+P2slx5Jh3Q66vhQj1Cllm0zvnaY98+NFx+Dv2CF/f5O/t8x+KaNdrdIAsruNzoh/KpialbqAnw==}
    deprecated: See https://github.com/lydell/source-map-resolve#deprecated

  source-map-support@0.5.21:
    resolution: {integrity: sha512-uBHU3L3czsIyYXKX88fdrGovxdSCoTGDRZ6SYXtSRxLZUzHg5P/66Ht6uoUlHu9EZod+inXhKo3qQgwXUT/y1w==}

  source-map-url@0.4.1:
    resolution: {integrity: sha512-cPiFOTLUKvJFIg4SKVScy4ilPPW6rFgMgfuZJPNoDuMs3nC1HbMUycBoJw77xFIp6z1UJQJOfx6C9GMH80DiTw==}
    deprecated: See https://github.com/lydell/source-map-url#deprecated

  source-map@0.5.7:
    resolution: {integrity: sha512-LbrmJOMUSdEVxIKvdcJzQC+nQhe8FUZQTXQy6+I75skNgn3OoQ0DZA8YnFa7gp8tqtL3KPf1kmo0R5DoApeSGQ==}
    engines: {node: '>=0.10.0'}

  source-map@0.6.1:
    resolution: {integrity: sha512-UjgapumWlbMhkBgzT7Ykc5YXUT46F0iKu8SGXq0bcwP5dz/h0Plj6enJqjz1Zbq2l5WaqYnrVbwWOWMyF3F47g==}
    engines: {node: '>=0.10.0'}

  split-string@3.1.0:
    resolution: {integrity: sha512-NzNVhJDYpwceVVii8/Hu6DKfD2G+NrQHlS/V/qgv763EYudVwEcMQNxd2lh+0VrUByXN/oJkl5grOhYWvQUYiw==}
    engines: {node: '>=0.10.0'}

  sprintf-js@1.1.3:
    resolution: {integrity: sha512-Oo+0REFV59/rz3gfJNKQiBlwfHaSESl1pcGyABQsnnIfWOFt6JNj5gCog2U6MLZ//IGYD+nA8nI+mTShREReaA==}

  standalone-electron-types@1.0.0:
    resolution: {integrity: sha512-0HOi/tlTz3mjWhsAz4uRbpQcHMZ+ifj1JzWW9nugykOHClBBG77ps8QinrzX1eow4Iw2pnC+RFaSYRgufF4BOg==}

  static-extend@0.1.2:
    resolution: {integrity: sha512-72E9+uLc27Mt718pMHt9VMNiAL4LMsmDbBva8mxWUCkT07fSzEGMYUCk0XWY6lp0j6RBAG4cJ3mWuZv2OE3s0g==}
    engines: {node: '>=0.10.0'}

  streamx@2.18.0:
    resolution: {integrity: sha512-LLUC1TWdjVdn1weXGcSxyTR3T4+acB6tVGXT95y0nGbca4t4o/ng1wKAGTljm9VicuCVLvRlqFYXYy5GwgM7sQ==}

  string-width@4.2.3:
    resolution: {integrity: sha512-wKyQRQpjJ0sIp62ErSZdGsjMJWsap5oRNihHhu6G7JVO/9jIB6UyevL+tXuOqrng8j/cxKTWyWUwvSTriiZz/g==}
    engines: {node: '>=8'}

  string.prototype.trim@1.2.9:
    resolution: {integrity: sha512-klHuCNxiMZ8MlsOihJhJEBJAiMVqU3Z2nEXWfWnIqjN0gEFS9J9+IxKozWWtQGcgoa1WUZzLjKPTr4ZHNFTFxw==}
    engines: {node: '>= 0.4'}

  string.prototype.trimend@1.0.8:
    resolution: {integrity: sha512-p73uL5VCHCO2BZZ6krwwQE3kCzM7NKmis8S//xEC6fQonchbum4eP6kR4DLEjQFO3Wnj3Fuo8NM0kOSjVdHjZQ==}

  string.prototype.trimstart@1.0.8:
    resolution: {integrity: sha512-UXSH262CSZY1tfu3G3Secr6uGLCFVPMhIqHjlgCUtCCcgihYc/xKs9djMTMUOb2j1mVSeU8EU6NWc/iQKU6Gfg==}
    engines: {node: '>= 0.4'}

  strip-ansi@6.0.1:
    resolution: {integrity: sha512-Y38VPSHcqkFrCpFnQ9vuSXmquuv5oXOKpGeT6aGrr3o3Gc9AlVa6JBfUSOCnbxGGZF+/0ooI7KrPuUSztUdU5A==}
    engines: {node: '>=8'}

  strip-ansi@7.1.0:
    resolution: {integrity: sha512-iq6eVVI64nQQTRYq2KtEg2d2uU7LElhTJwsH4YzIHZshxlgZms/wIc4VoDQTlG/IvVIrBKG06CrZnp0qv7hkcQ==}
    engines: {node: '>=12'}

  strip-bom@3.0.0:
    resolution: {integrity: sha512-vavAMRXOgBVNF6nyEEmL3DBK19iRpDcoIwW+swQ+CbGiu7lju6t+JklA1MHweoWtadgt4ISVUsXLyDq34ddcwA==}
    engines: {node: '>=4'}

  strip-json-comments@3.1.1:
    resolution: {integrity: sha512-6fPc+R4ihwqP6N/aIv2f1gMH8lOVtWQHoqC4yK6oSDVVocumAsfCqjkXnqiYMhmMwS/mEHLp7Vehlt3ql6lEig==}
    engines: {node: '>=8'}

  stylelint-config-recommended@14.0.1:
    resolution: {integrity: sha512-bLvc1WOz/14aPImu/cufKAZYfXs/A/owZfSMZ4N+16WGXLoX5lOir53M6odBxvhgmgdxCVnNySJmZKx73T93cg==}
    engines: {node: '>=18.12.0'}
    peerDependencies:
      stylelint: ^16.1.0

  stylelint-config-standard@36.0.1:
    resolution: {integrity: sha512-8aX8mTzJ6cuO8mmD5yon61CWuIM4UD8Q5aBcWKGSf6kg+EC3uhB+iOywpTK4ca6ZL7B49en8yanOFtUW0qNzyw==}
    engines: {node: '>=18.12.0'}
    peerDependencies:
      stylelint: ^16.1.0

  stylelint@16.8.1:
    resolution: {integrity: sha512-O8aDyfdODSDNz/B3gW2HQ+8kv8pfhSu7ZR7xskQ93+vI6FhKKGUJMQ03Ydu+w3OvXXE0/u4hWU4hCPNOyld+OA==}
    engines: {node: '>=18.12.0'}
    hasBin: true

  supports-color@5.5.0:
    resolution: {integrity: sha512-QjVjwdXIt408MIiAqCX4oUKsgU2EqAGzs2Ppkm4aQYbjm+ZEWEcW4SfFNTr4uMNZma0ey4f5lgLrkB0aX0QMow==}
    engines: {node: '>=4'}

  supports-color@7.2.0:
    resolution: {integrity: sha512-qpCAvRl9stuOHveKsn7HncJRvv501qIacKzQlO/+Lwxc9+0q2wLyv4Dfvt80/DPn2pqOBsJdDiogXGR9+OvwRw==}
    engines: {node: '>=8'}

  supports-hyperlinks@3.0.0:
    resolution: {integrity: sha512-QBDPHyPQDRTy9ku4URNGY5Lah8PAaXs6tAAwp55sL5WCsSW7GIfdf6W5ixfziW+t7wh3GVvHyHHyQ1ESsoRvaA==}
    engines: {node: '>=14.18'}

  supports-preserve-symlinks-flag@1.0.0:
    resolution: {integrity: sha512-ot0WnXS9fgdkgIcePe6RHNk1WA8+muPa6cSjeR3V8K27q9BB1rTE3R1p7Hv0z1ZyAc8s6Vvv8DIyWf681MAt0w==}
    engines: {node: '>= 0.4'}

  svg-tags@1.0.0:
    resolution: {integrity: sha512-ovssysQTa+luh7A5Weu3Rta6FJlFBBbInjOh722LIt6klpU2/HtdUbszju/G4devcvk8PGt7FCLv5wftu3THUA==}

  table@6.8.2:
    resolution: {integrity: sha512-w2sfv80nrAh2VCbqR5AK27wswXhqcck2AhfnNW76beQXskGZ1V12GwS//yYVa3d3fcvAip2OUnbDAjW2k3v9fA==}
    engines: {node: '>=10.0.0'}

  tar-fs@3.0.6:
    resolution: {integrity: sha512-iokBDQQkUyeXhgPYaZxmczGPhnhXZ0CmrqI+MOb/WFGS9DW5wnfrLgtjUJBvz50vQ3qfRwJ62QVoCFu8mPVu5w==}

  tar-stream@3.1.7:
    resolution: {integrity: sha512-qJj60CXt7IU1Ffyc3NJMjh6EkuCFej46zUqJ4J7pqYlThyd9bO0XBTmcOIhSzZJVWfsLks0+nle/j538YAW9RQ==}

  terser@5.31.0:
    resolution: {integrity: sha512-Q1JFAoUKE5IMfI4Z/lkE/E6+SwgzO+x4tq4v1AyBLRj8VSYvRO6A/rQrPg1yud4g0En9EKI1TvFRF2tQFcoUkg==}
    engines: {node: '>=10'}
    hasBin: true

  text-decoder@1.1.1:
    resolution: {integrity: sha512-8zll7REEv4GDD3x4/0pW+ppIxSNs7H1J10IKFZsuOMscumCdM2a+toDGLPA3T+1+fLBql4zbt5z83GEQGGV5VA==}

  text-table@0.2.0:
    resolution: {integrity: sha512-N+8UisAXDGk8PFXP4HAzVR9nbfmVJ3zYLAWiTIoqC5v5isinhr+r5uaO8+7r3BMfuNIufIsA7RdpVgacC2cSpw==}

  through@2.3.8:
    resolution: {integrity: sha512-w89qg7PI8wAdvX60bMDP+bFoD5Dvhm9oLheFp5O4a2QF0cSBGsBX4qZmadPMvVqlLJBBci+WqGGOAPvcDeNSVg==}

  tinycolor2@1.6.0:
    resolution: {integrity: sha512-XPaBkWQJdsf3pLKJV9p4qN/S+fm2Oj8AIPo1BTUhg5oxkvm9+SVEGFdhyOz7tTdUTfvxMiAs4sp6/eZO2Ew+pw==}

  to-object-path@0.3.0:
    resolution: {integrity: sha512-9mWHdnGRuh3onocaHzukyvCZhzvr6tiflAy/JRFXcJX0TjgfWA9pk9t8CMbzmBE4Jfw58pXbkngtBtqYxzNEyg==}
    engines: {node: '>=0.10.0'}

  to-regex-range@5.0.1:
    resolution: {integrity: sha512-65P7iz6X5yEr1cwcgvQxbbIw7Uk3gOy5dIdtZ4rDveLqhrdJP+Li/Hx6tyK0NEb+2GCyneCMJiGqrADCSNk8sQ==}
    engines: {node: '>=8.0'}

  to-regex@3.0.2:
    resolution: {integrity: sha512-FWtleNAtZ/Ki2qtqej2CXTOayOH9bHDQF+Q48VpWyDXjbYxA4Yz8iDB31zXOBUlOHHKidDbqGVrTUvQMPmBGBw==}
    engines: {node: '>=0.10.0'}

  ts-api-utils@1.3.0:
    resolution: {integrity: sha512-UQMIo7pb8WRomKR1/+MFVLTroIvDVtMX3K6OUir8ynLyzB8Jeriont2bTAtmNPa1ekAgN7YPDyf6V+ygrdU+eQ==}
    engines: {node: '>=16'}
    peerDependencies:
      typescript: '>=4.2.0'

  ts-patch@3.2.1:
    resolution: {integrity: sha512-hlR43v+GUIUy8/ZGFP1DquEqPh7PFKQdDMTAmYt671kCCA6AkDQMoeFaFmZ7ObPLYOmpMgyKUqL1C+coFMf30w==}
    hasBin: true

  tsconfig-paths@3.15.0:
    resolution: {integrity: sha512-2Ac2RgzDe/cn48GvOe3M+o82pEFewD3UPbyoUHHdKasHwJKjds4fLXWf/Ux5kATBKN20oaFGu+jbElp1pos0mg==}

  tslib@2.6.2:
    resolution: {integrity: sha512-AEYxH93jGFPn/a2iVAwW87VuUIkR1FVUKB77NwMF7nBTDkDrrT/Hpt/IrCJ0QXhW27jTBDcf5ZY7w6RiqTMw2Q==}

  tslib@2.6.3:
    resolution: {integrity: sha512-xNvxJEOUiWPGhUuUdQgAJPKOOJfGnIyKySOc09XkKsgdUV/3E2zvwZYdejjmRgPCgcym1juLH3226yA7sEFJKQ==}

  tsx@3.12.7:
    resolution: {integrity: sha512-C2Ip+jPmqKd1GWVQDvz/Eyc6QJbGfE7NrR3fx5BpEHMZsEHoIxHL1j+lKdGobr8ovEyqeNkPLSKp6SCSOt7gmw==}
    hasBin: true

  tsx@4.16.5:
    resolution: {integrity: sha512-ArsiAQHEW2iGaqZ8fTA1nX0a+lN5mNTyuGRRO6OW3H/Yno1y9/t1f9YOI1Cfoqz63VAthn++ZYcbDP7jPflc+A==}
    engines: {node: '>=18.0.0'}
    hasBin: true

  type-check@0.4.0:
    resolution: {integrity: sha512-XleUoc9uwGXqjWwXaUTZAmzMcFZ5858QA2vvx1Ur5xIcixXIP+8LnFDgRplU30us6teqdlskFfu+ae4K79Ooew==}
    engines: {node: '>= 0.8.0'}

  type-fest@3.9.0:
    resolution: {integrity: sha512-hR8JP2e8UiH7SME5JZjsobBlEiatFoxpzCP+R3ZeCo7kAaG1jXQE5X/buLzogM6GJu8le9Y4OcfNuIQX0rZskA==}
    engines: {node: '>=14.16'}

  type-fest@4.23.0:
    resolution: {integrity: sha512-ZiBujro2ohr5+Z/hZWHESLz3g08BBdrdLMieYFULJO+tWc437sn8kQsWLJoZErY8alNhxre9K4p3GURAG11n+w==}
    engines: {node: '>=16'}

  typed-array-buffer@1.0.2:
    resolution: {integrity: sha512-gEymJYKZtKXzzBzM4jqa9w6Q1Jjm7x2d+sh19AdsD4wqnMPDYyvwpsIc2Q/835kHuo3BEQ7CjelGhfTsoBb2MQ==}
    engines: {node: '>= 0.4'}

  typed-array-byte-length@1.0.1:
    resolution: {integrity: sha512-3iMJ9q0ao7WE9tWcaYKIptkNBuOIcZCCT0d4MRvuuH88fEoEH62IuQe0OtraD3ebQEoTRk8XCBoknUNc1Y67pw==}
    engines: {node: '>= 0.4'}

  typed-array-byte-offset@1.0.2:
    resolution: {integrity: sha512-Ous0vodHa56FviZucS2E63zkgtgrACj7omjwd/8lTEMEPFFyjfixMZ1ZXenpgCFBBt4EC1J2XsyVS2gkG0eTFA==}
    engines: {node: '>= 0.4'}

  typed-array-length@1.0.6:
    resolution: {integrity: sha512-/OxDN6OtAk5KBpGb28T+HZc2M+ADtvRxXrKKbUwtsLgdoxgX13hyy7ek6bFRl5+aBs2yZzB0c4CnQfAtVypW/g==}
    engines: {node: '>= 0.4'}

  typescript-eslint@8.0.0:
    resolution: {integrity: sha512-yQWBJutWL1PmpmDddIOl9/Mi6vZjqNCjqSGBMQ4vsc2Aiodk0SnbQQWPXbSy0HNuKCuGkw1+u4aQ2mO40TdhDQ==}
    engines: {node: ^18.18.0 || ^20.9.0 || >=21.1.0}
    peerDependencies:
      typescript: '*'
    peerDependenciesMeta:
      typescript:
        optional: true

  typescript-transform-paths@3.4.7:
    resolution: {integrity: sha512-1Us1kdkdfKd2unbkBAOV2HHRmbRBYpSuk9nJ7cLD2hP4QmfToiM/VpxNlhJc1eezVwVqSKSBjNSzZsK/fWR/9A==}
    peerDependencies:
      typescript: '>=3.6.5'

  typescript@5.5.4:
    resolution: {integrity: sha512-Mtq29sKDAEYP7aljRgtPOpTvOfbwRWlS6dPRzwjdE+C0R4brX/GUyhHSecbHMFLNBLcJIPt9nl9yG5TZ1weH+Q==}
    engines: {node: '>=14.17'}
    hasBin: true

  unbox-primitive@1.0.2:
    resolution: {integrity: sha512-61pPlCD9h51VoreyJ0BReideM3MDKMKnh6+V9L08331ipq6Q8OFXZYiqP6n/tbHx4s5I9uRhcye6BrbkizkBDw==}

  unbzip2-stream@1.4.3:
    resolution: {integrity: sha512-mlExGW4w71ebDJviH16lQLtZS32VKqsSfk80GCfUlwT/4/hNRFsoscrF/c++9xinkMzECL1uL9DDwXqFWkruPg==}

  undici-types@5.26.5:
    resolution: {integrity: sha512-JlCMO+ehdEIKqlFxk6IfVoAUVmgz7cU7zD/h9XZ0qzeosSHmUJVOzSQvvYSYWXkFXC+IfLKSIffhv0sVZup6pA==}

  undici-types@6.11.1:
    resolution: {integrity: sha512-mIDEX2ek50x0OlRgxryxsenE5XaQD4on5U2inY7RApK3SOJpofyw7uW2AyfMKkhAxXIceo2DeWGVGwyvng1GNQ==}

  union-value@1.0.1:
    resolution: {integrity: sha512-tJfXmxMeWYnczCVs7XAEvIV7ieppALdyepWMkHkwciRpZraG/xwT+s2JN8+pr1+8jCRf80FFzvr+MpQeeoF4Xg==}
    engines: {node: '>=0.10.0'}

  universalify@2.0.1:
    resolution: {integrity: sha512-gptHNQghINnc/vTGIk0SOFGFNXw7JVrlRUtConJRlvaw6DuX0wO5Jeko9sWrMBhh+PsYAZ7oXAiOnf/UKogyiw==}
    engines: {node: '>= 10.0.0'}

  unset-value@1.0.0:
    resolution: {integrity: sha512-PcA2tsuGSF9cnySLHTLSh2qrQiJ70mn+r+Glzxv2TWZblxsxCC52BDlZoPCsz7STd9pN7EZetkWZBAvk4cgZdQ==}
    engines: {node: '>=0.10.0'}

  uri-js@4.4.1:
    resolution: {integrity: sha512-7rKUyy33Q1yc98pQ1DAmLtwX109F7TIfWlW1Ydo8Wl1ii1SeHieeh0HHfPeL2fMXK6z0s8ecKs9frCuLJvndBg==}

  urix@0.1.0:
    resolution: {integrity: sha512-Am1ousAhSLBeB9cG/7k7r2R0zj50uDRlZHPGbazid5s9rlF1F/QKYObEKSIunSjIOkJZqwRRLpvewjEkM7pSqg==}
    deprecated: Please see https://github.com/lydell/urix#deprecated

  urlpattern-polyfill@10.0.0:
    resolution: {integrity: sha512-H/A06tKD7sS1O1X2SshBVeA5FLycRpjqiBeqGKmBwBDBy28EnRjORxTNe269KSSr5un5qyWi1iL61wLxpd+ZOg==}

  use@3.1.1:
    resolution: {integrity: sha512-cwESVXlO3url9YWlFW/TA9cshCEhtu7IKJ/p5soJ/gGpj7vbvFrAY/eIioQ6Dw23KjZhYgiIo8HOs1nQ2vr/oQ==}
    engines: {node: '>=0.10.0'}

  util-deprecate@1.0.2:
    resolution: {integrity: sha512-EPD5q1uXyFxJpCrLnCc1nHnq3gOa6DZBocAIiI2TaSCA7VCJ1UJDMagCzIkXNsUYfD1daK//LTEQ8xiIbrHtcw==}

<<<<<<< HEAD
  v8-compile-cache@2.3.0:
    resolution: {integrity: sha512-l8lCEmLcLYZh4nbunNZvQCJc5pv7+RCwa8q/LdUx8u7lsWvPDKmpodJAJNwkAhJC//dFY48KuIEmjtd4RViDrA==}

  valid-url@1.0.9:
    resolution: {integrity: sha512-QQDsV8OnSf5Uc30CKSwG9lnhMPe6exHtTXLRYX8uMwKENy640pU+2BgBL0LRbDh/eYRahNCS7aewCx0wf3NYVA==}

  validate-npm-package-license@3.0.4:
    resolution: {integrity: sha512-DpKm2Ui/xN7/HQKCtpZxoRWBhZ9Z0kqtygG8XCgNQ8ZlDnxuQmWhj566j8fN4Cu3/JmbhsDo7fcAJq4s9h27Ew==}

=======
>>>>>>> 5160f906
  virtual-merge@1.0.1:
    resolution: {integrity: sha512-h7rzV6n5fZJbDu2lP4iu+IOtsZ00uqECFUxFePK1uY0pz/S5B7FNDJpmdDVfyGL7poyJECEHfTaIpJaknNkU0Q==}

  vscode-oniguruma@1.7.0:
    resolution: {integrity: sha512-L9WMGRfrjOhgHSdOYgCt/yRMsXzLDJSL7BPrOZt73gU0iWO4mpqzqQzOz5srxqTvMBaR0XZTSrVWo4j55Rc6cA==}

  vscode-textmate@5.2.0:
    resolution: {integrity: sha512-Uw5ooOQxRASHgu6C7GVvUxisKXfSgW4oFlO+aa+PAkgmH89O3CXxEEzNRNtHSqtXFTl0nAC1uYj0GMSH27uwtQ==}

  which-boxed-primitive@1.0.2:
    resolution: {integrity: sha512-bwZdv0AKLpplFY2KZRX6TvyuN7ojjr7lwkg6ml0roIy9YeuSr7JS372qlNW18UQYzgYK9ziGcerWqZOmEn9VNg==}

  which-typed-array@1.1.15:
    resolution: {integrity: sha512-oV0jmFtUky6CXfkqehVvBP/LSWJ2sy4vWMioiENyJLePrBO/yKyV9OyJySfAKosh+RYkIl5zJCNZ8/4JncrpdA==}
    engines: {node: '>= 0.4'}

  which@1.3.1:
    resolution: {integrity: sha512-HxJdYWq1MTIQbJ3nw0cqssHoTNU267KlrDuGZ1WYlxDStUtKUhOaJmh112/TZmHxxUfuJqPXSOm7tDyas0OSIQ==}
    hasBin: true

  which@2.0.2:
    resolution: {integrity: sha512-BLI3Tl1TW3Pvl70l3yq3Y64i+awpwXqsGBYWkkqMtnbXgrMD+yj7rhW0kuEDxzJaYXGjEW5ogapKNMEKNMjibA==}
    engines: {node: '>= 8'}
    hasBin: true

  word-wrap@1.2.5:
    resolution: {integrity: sha512-BN22B5eaMMI9UMtjrGd5g5eCYPpCPDUy0FJXbYsaT5zYxjFOckS53SQDE3pWkVoWpHXVb3BrYcEN4Twa55B5cA==}
    engines: {node: '>=0.10.0'}

  wrap-ansi@7.0.0:
    resolution: {integrity: sha512-YVGIj2kamLSTxw6NsZjoBxfSwsn0ycdesmc4p+Q21c5zPuZ1pl+NfxVdxPtdHvmNVOQ6XSYG4AUtyt/Fi7D16Q==}
    engines: {node: '>=10'}

  wrappy@1.0.2:
    resolution: {integrity: sha512-l4Sp/DRseor9wL6EvV2+TuQn63dMkPjZ/sp9XkghTEbV9KlPS1xUsZ3u7/IQO4wxtcFB4bgpQPRcR3QCvezPcQ==}

  write-file-atomic@5.0.1:
    resolution: {integrity: sha512-+QU2zd6OTD8XWIJCbffaiQeH9U73qIqafo1x6V1snCWYGJf6cVE0cDR4D8xRzcEnfI21IFrUPzPGtcPf8AC+Rw==}
    engines: {node: ^14.17.0 || ^16.13.0 || >=18.0.0}

  ws@8.18.0:
    resolution: {integrity: sha512-8VbfWfHLbbwu3+N6OKsOMpBdT4kXPDDB9cJk2bJ6mh9ucxdlnNvH1e+roYkKmN9Nxw2yjz7VzeO9oOz2zJ04Pw==}
    engines: {node: '>=10.0.0'}
    peerDependencies:
      bufferutil: ^4.0.1
      utf-8-validate: '>=5.0.2'
    peerDependenciesMeta:
      bufferutil:
        optional: true
      utf-8-validate:
        optional: true

  y18n@5.0.8:
    resolution: {integrity: sha512-0pfFzegeDWJHJIAmTLRP2DwHjdF5s7jo9tuztdQxAhINCdvS+3nGINqPd00AphqJR/0LhANUS6/+7SCb98YOfA==}
    engines: {node: '>=10'}

  yargs-parser@21.1.1:
    resolution: {integrity: sha512-tVpsJW7DdjecAiFpbIB1e3qxIQsE6NoPc5/eTdrbbIC4h0LVsWhnoa3g+m2HclBIujHzsxZ4VJVA+GUuc2/LBw==}
    engines: {node: '>=12'}

  yargs@17.7.2:
    resolution: {integrity: sha512-7dSzzRQ++CKnNI/krKnYRV7JKKPUXMEh61soaHKg9mrWEhzFWhFnxPxGl+69cD1Ou63C13NUPCnmIcrvqCuM6w==}
    engines: {node: '>=12'}

  yauzl@2.10.0:
    resolution: {integrity: sha512-p4a9I6X6nu6IhoGmBqAcbJy1mlC4j27vEPZX9F4L4/vZT3Lyq1VkFHw/V/PUcB9Buo+DG3iHkT0x3Qya58zc3g==}

  yocto-queue@0.1.0:
    resolution: {integrity: sha512-rVksvsnNCdJ/ohGc6xgPwyN8eheCxsiLM8mxuE/t/mOVqJewPuO1miLpTHQiRgTKCLexL4MeAFVagts7HmNZ2Q==}
    engines: {node: '>=10'}

  zip-local@0.3.5:
    resolution: {integrity: sha512-GRV3D5TJY+/PqyeRm5CYBs7xVrKTKzljBoEXvocZu0HJ7tPEcgpSOYa2zFIsCZWgKWMuc4U3yMFgFkERGFIB9w==}

  zod@3.23.8:
    resolution: {integrity: sha512-XBx9AXhXktjUqnepgTiE5flcKIYWi/rme0Eaj+5Y0lftuGBq+jyRu/md4WnuxqgP1ubdpNCsYEYPxrzVHD8d6g==}

snapshots:

  '@babel/code-frame@7.24.7':
    dependencies:
      '@babel/highlight': 7.24.7
      picocolors: 1.0.1

  '@babel/helper-validator-identifier@7.24.7': {}

  '@babel/highlight@7.24.7':
    dependencies:
      '@babel/helper-validator-identifier': 7.24.7
      chalk: 2.4.2
      js-tokens: 4.0.0
      picocolors: 1.0.1

  '@csstools/css-parser-algorithms@2.7.1(@csstools/css-tokenizer@2.4.1)':
    dependencies:
      '@csstools/css-tokenizer': 2.4.1

  '@csstools/css-tokenizer@2.4.1': {}

  '@csstools/media-query-list-parser@2.1.13(@csstools/css-parser-algorithms@2.7.1(@csstools/css-tokenizer@2.4.1))(@csstools/css-tokenizer@2.4.1)':
    dependencies:
      '@csstools/css-parser-algorithms': 2.7.1(@csstools/css-tokenizer@2.4.1)
      '@csstools/css-tokenizer': 2.4.1

  '@csstools/selector-specificity@3.1.1(postcss-selector-parser@6.1.1)':
    dependencies:
      postcss-selector-parser: 6.1.1

  '@dual-bundle/import-meta-resolve@4.1.0': {}

  '@esbuild-kit/cjs-loader@2.4.2':
    dependencies:
      '@esbuild-kit/core-utils': 3.1.0
      get-tsconfig: 4.5.0

  '@esbuild-kit/core-utils@3.1.0':
    dependencies:
      esbuild: 0.17.18
      source-map-support: 0.5.21

  '@esbuild-kit/esm-loader@2.5.5':
    dependencies:
      '@esbuild-kit/core-utils': 3.1.0
      get-tsconfig: 4.5.0

  '@esbuild/aix-ppc64@0.21.5':
    optional: true

  '@esbuild/android-arm64@0.17.18':
    optional: true

  '@esbuild/android-arm64@0.21.5':
    optional: true

  '@esbuild/android-arm@0.15.18':
    optional: true

  '@esbuild/android-arm@0.17.18':
    optional: true

  '@esbuild/android-arm@0.21.5':
    optional: true

  '@esbuild/android-x64@0.17.18':
    optional: true

  '@esbuild/android-x64@0.21.5':
    optional: true

  '@esbuild/darwin-arm64@0.17.18':
    optional: true

  '@esbuild/darwin-arm64@0.21.5':
    optional: true

  '@esbuild/darwin-x64@0.17.18':
    optional: true

  '@esbuild/darwin-x64@0.21.5':
    optional: true

  '@esbuild/freebsd-arm64@0.17.18':
    optional: true

  '@esbuild/freebsd-arm64@0.21.5':
    optional: true

  '@esbuild/freebsd-x64@0.17.18':
    optional: true

  '@esbuild/freebsd-x64@0.21.5':
    optional: true

  '@esbuild/linux-arm64@0.17.18':
    optional: true

  '@esbuild/linux-arm64@0.21.5':
    optional: true

  '@esbuild/linux-arm@0.17.18':
    optional: true

  '@esbuild/linux-arm@0.21.5':
    optional: true

  '@esbuild/linux-ia32@0.17.18':
    optional: true

  '@esbuild/linux-ia32@0.21.5':
    optional: true

  '@esbuild/linux-loong64@0.15.18':
    optional: true

  '@esbuild/linux-loong64@0.17.18':
    optional: true

  '@esbuild/linux-loong64@0.21.5':
    optional: true

  '@esbuild/linux-mips64el@0.17.18':
    optional: true

  '@esbuild/linux-mips64el@0.21.5':
    optional: true

  '@esbuild/linux-ppc64@0.17.18':
    optional: true

  '@esbuild/linux-ppc64@0.21.5':
    optional: true

  '@esbuild/linux-riscv64@0.17.18':
    optional: true

  '@esbuild/linux-riscv64@0.21.5':
    optional: true

  '@esbuild/linux-s390x@0.17.18':
    optional: true

  '@esbuild/linux-s390x@0.21.5':
    optional: true

  '@esbuild/linux-x64@0.17.18':
    optional: true

  '@esbuild/linux-x64@0.21.5':
    optional: true

  '@esbuild/netbsd-x64@0.17.18':
    optional: true

  '@esbuild/netbsd-x64@0.21.5':
    optional: true

  '@esbuild/openbsd-x64@0.17.18':
    optional: true

  '@esbuild/openbsd-x64@0.21.5':
    optional: true

  '@esbuild/sunos-x64@0.17.18':
    optional: true

  '@esbuild/sunos-x64@0.21.5':
    optional: true

  '@esbuild/win32-arm64@0.17.18':
    optional: true

  '@esbuild/win32-arm64@0.21.5':
    optional: true

  '@esbuild/win32-ia32@0.17.18':
    optional: true

  '@esbuild/win32-ia32@0.21.5':
    optional: true

  '@esbuild/win32-x64@0.17.18':
    optional: true

  '@esbuild/win32-x64@0.21.5':
    optional: true

  '@eslint-community/eslint-utils@4.4.0(eslint@9.8.0(patch_hash=xm46kqcmdgzlmm4aifkfpxaho4))':
    dependencies:
      eslint: 9.8.0(patch_hash=xm46kqcmdgzlmm4aifkfpxaho4)
      eslint-visitor-keys: 3.4.2

  '@eslint-community/regexpp@4.11.0': {}

  '@eslint/config-array@0.17.1':
    dependencies:
      '@eslint/object-schema': 2.1.4
      debug: 4.3.6
      minimatch: 3.1.2
    transitivePeerDependencies:
      - supports-color

  '@eslint/eslintrc@3.1.0':
    dependencies:
      ajv: 6.12.6
      debug: 4.3.6
      espree: 10.1.0
      globals: 14.0.0
      ignore: 5.3.1
      import-fresh: 3.3.0
      js-yaml: 4.1.0
      minimatch: 3.1.2
      strip-json-comments: 3.1.1
    transitivePeerDependencies:
      - supports-color

  '@eslint/js@9.8.0': {}

  '@eslint/object-schema@2.1.4': {}

  '@humanwhocodes/module-importer@1.0.1': {}

  '@humanwhocodes/retry@0.3.0': {}

  '@jridgewell/gen-mapping@0.3.5':
    dependencies:
      '@jridgewell/set-array': 1.2.1
      '@jridgewell/sourcemap-codec': 1.4.15
      '@jridgewell/trace-mapping': 0.3.25

  '@jridgewell/resolve-uri@3.1.2': {}

  '@jridgewell/set-array@1.2.1': {}

  '@jridgewell/source-map@0.3.6':
    dependencies:
      '@jridgewell/gen-mapping': 0.3.5
      '@jridgewell/trace-mapping': 0.3.25

  '@jridgewell/sourcemap-codec@1.4.15': {}

  '@jridgewell/trace-mapping@0.3.25':
    dependencies:
      '@jridgewell/resolve-uri': 3.1.2
      '@jridgewell/sourcemap-codec': 1.4.15

  '@nodelib/fs.scandir@2.1.5':
    dependencies:
      '@nodelib/fs.stat': 2.0.5
      run-parallel: 1.2.0

  '@nodelib/fs.stat@2.0.5': {}

  '@nodelib/fs.walk@1.2.8':
    dependencies:
      '@nodelib/fs.scandir': 2.1.5
      fastq: 1.13.0

  '@puppeteer/browsers@2.3.0':
    dependencies:
      debug: 4.3.6
      extract-zip: 2.0.1
      progress: 2.0.3
      proxy-agent: 6.4.0
      semver: 7.6.3
      tar-fs: 3.0.6
      unbzip2-stream: 1.4.3
      yargs: 17.7.2
    transitivePeerDependencies:
      - supports-color

  '@sapphi-red/web-noise-suppressor@0.3.5': {}

  '@stylistic/eslint-plugin-js@2.6.1(eslint@9.8.0(patch_hash=xm46kqcmdgzlmm4aifkfpxaho4))':
    dependencies:
      '@types/eslint': 9.6.0
      acorn: 8.12.1
      eslint: 9.8.0(patch_hash=xm46kqcmdgzlmm4aifkfpxaho4)
      eslint-visitor-keys: 4.0.0
      espree: 10.1.0

  '@stylistic/eslint-plugin-jsx@2.6.1(eslint@9.8.0(patch_hash=xm46kqcmdgzlmm4aifkfpxaho4))':
    dependencies:
      '@stylistic/eslint-plugin-js': 2.6.1(eslint@9.8.0(patch_hash=xm46kqcmdgzlmm4aifkfpxaho4))
      '@types/eslint': 9.6.0
      eslint: 9.8.0(patch_hash=xm46kqcmdgzlmm4aifkfpxaho4)
      estraverse: 5.3.0
      picomatch: 4.0.2

  '@stylistic/eslint-plugin-plus@2.6.1(eslint@9.8.0(patch_hash=xm46kqcmdgzlmm4aifkfpxaho4))(typescript@5.5.4)':
    dependencies:
      '@types/eslint': 9.6.0
      '@typescript-eslint/utils': 8.0.0(eslint@9.8.0(patch_hash=xm46kqcmdgzlmm4aifkfpxaho4))(typescript@5.5.4)
      eslint: 9.8.0(patch_hash=xm46kqcmdgzlmm4aifkfpxaho4)
    transitivePeerDependencies:
      - supports-color
      - typescript

  '@stylistic/eslint-plugin-ts@2.6.1(eslint@9.8.0(patch_hash=xm46kqcmdgzlmm4aifkfpxaho4))(typescript@5.5.4)':
    dependencies:
      '@stylistic/eslint-plugin-js': 2.6.1(eslint@9.8.0(patch_hash=xm46kqcmdgzlmm4aifkfpxaho4))
      '@types/eslint': 9.6.0
      '@typescript-eslint/utils': 8.0.0(eslint@9.8.0(patch_hash=xm46kqcmdgzlmm4aifkfpxaho4))(typescript@5.5.4)
      eslint: 9.8.0(patch_hash=xm46kqcmdgzlmm4aifkfpxaho4)
    transitivePeerDependencies:
      - supports-color
      - typescript

  '@stylistic/eslint-plugin@2.6.1(eslint@9.8.0(patch_hash=xm46kqcmdgzlmm4aifkfpxaho4))(typescript@5.5.4)':
    dependencies:
      '@stylistic/eslint-plugin-js': 2.6.1(eslint@9.8.0(patch_hash=xm46kqcmdgzlmm4aifkfpxaho4))
      '@stylistic/eslint-plugin-jsx': 2.6.1(eslint@9.8.0(patch_hash=xm46kqcmdgzlmm4aifkfpxaho4))
      '@stylistic/eslint-plugin-plus': 2.6.1(eslint@9.8.0(patch_hash=xm46kqcmdgzlmm4aifkfpxaho4))(typescript@5.5.4)
      '@stylistic/eslint-plugin-ts': 2.6.1(eslint@9.8.0(patch_hash=xm46kqcmdgzlmm4aifkfpxaho4))(typescript@5.5.4)
      '@types/eslint': 9.6.0
      eslint: 9.8.0(patch_hash=xm46kqcmdgzlmm4aifkfpxaho4)
    transitivePeerDependencies:
      - supports-color
      - typescript

  '@tootallnate/quickjs-emscripten@0.23.0': {}

  '@types/chrome@0.0.269':
    dependencies:
      '@types/filesystem': 0.0.36
      '@types/har-format': 1.2.15

  '@types/diff@5.2.1': {}

  '@types/eslint@9.6.0':
    dependencies:
      '@types/estree': 1.0.5
      '@types/json-schema': 7.0.15

  '@types/estree@1.0.5': {}

  '@types/filesystem@0.0.36':
    dependencies:
      '@types/filewriter': 0.0.33

  '@types/filewriter@0.0.33': {}

  '@types/fs-extra@11.0.4':
    dependencies:
      '@types/jsonfile': 6.1.4
      '@types/node': 18.16.3

  '@types/har-format@1.2.15': {}

  '@types/json-schema@7.0.15': {}

  '@types/json5@0.0.29': {}

  '@types/jsonfile@6.1.4':
    dependencies:
      '@types/node': 18.16.3

  '@types/lodash@4.14.194': {}

  '@types/lodash@4.17.7': {}

  '@types/node@18.16.3': {}

  '@types/node@18.19.43':
    dependencies:
      undici-types: 5.26.5

  '@types/node@22.0.3':
    dependencies:
      undici-types: 6.11.1

  '@types/prop-types@15.7.12': {}

  '@types/prop-types@15.7.5': {}

  '@types/react-dom@18.2.1':
    dependencies:
      '@types/react': 18.2.0

  '@types/react-dom@18.3.0':
    dependencies:
      '@types/react': 18.3.3

  '@types/react@17.0.2':
    dependencies:
      '@types/prop-types': 15.7.5
      csstype: 3.1.2

  '@types/react@18.2.0':
    dependencies:
      '@types/prop-types': 15.7.5
      '@types/scheduler': 0.16.3
      csstype: 3.1.2

  '@types/react@18.3.3':
    dependencies:
      '@types/prop-types': 15.7.12
      csstype: 3.1.3

  '@types/scheduler@0.16.3': {}

  '@types/yauzl@2.10.3':
    dependencies:
      '@types/node': 22.0.3
    optional: true

  '@types/yazl@2.4.5':
    dependencies:
      '@types/node': 22.0.3

  '@typescript-eslint/eslint-plugin@8.0.0(@typescript-eslint/parser@8.0.0(eslint@9.8.0(patch_hash=xm46kqcmdgzlmm4aifkfpxaho4))(typescript@5.5.4))(eslint@9.8.0(patch_hash=xm46kqcmdgzlmm4aifkfpxaho4))(typescript@5.5.4)':
    dependencies:
      '@eslint-community/regexpp': 4.11.0
      '@typescript-eslint/parser': 8.0.0(eslint@9.8.0(patch_hash=xm46kqcmdgzlmm4aifkfpxaho4))(typescript@5.5.4)
      '@typescript-eslint/scope-manager': 8.0.0
      '@typescript-eslint/type-utils': 8.0.0(eslint@9.8.0(patch_hash=xm46kqcmdgzlmm4aifkfpxaho4))(typescript@5.5.4)
      '@typescript-eslint/utils': 8.0.0(eslint@9.8.0(patch_hash=xm46kqcmdgzlmm4aifkfpxaho4))(typescript@5.5.4)
      '@typescript-eslint/visitor-keys': 8.0.0
      eslint: 9.8.0(patch_hash=xm46kqcmdgzlmm4aifkfpxaho4)
      graphemer: 1.4.0
      ignore: 5.3.1
      natural-compare: 1.4.0
      ts-api-utils: 1.3.0(typescript@5.5.4)
    optionalDependencies:
      typescript: 5.5.4
    transitivePeerDependencies:
      - supports-color

  '@typescript-eslint/parser@8.0.0(eslint@9.8.0(patch_hash=xm46kqcmdgzlmm4aifkfpxaho4))(typescript@5.5.4)':
    dependencies:
      '@typescript-eslint/scope-manager': 8.0.0
      '@typescript-eslint/types': 8.0.0
      '@typescript-eslint/typescript-estree': 8.0.0(typescript@5.5.4)
      '@typescript-eslint/visitor-keys': 8.0.0
      debug: 4.3.6
      eslint: 9.8.0(patch_hash=xm46kqcmdgzlmm4aifkfpxaho4)
    optionalDependencies:
      typescript: 5.5.4
    transitivePeerDependencies:
      - supports-color

  '@typescript-eslint/scope-manager@8.0.0':
    dependencies:
      '@typescript-eslint/types': 8.0.0
      '@typescript-eslint/visitor-keys': 8.0.0

  '@typescript-eslint/type-utils@8.0.0(eslint@9.8.0(patch_hash=xm46kqcmdgzlmm4aifkfpxaho4))(typescript@5.5.4)':
    dependencies:
      '@typescript-eslint/typescript-estree': 8.0.0(typescript@5.5.4)
      '@typescript-eslint/utils': 8.0.0(eslint@9.8.0(patch_hash=xm46kqcmdgzlmm4aifkfpxaho4))(typescript@5.5.4)
      debug: 4.3.6
      ts-api-utils: 1.3.0(typescript@5.5.4)
    optionalDependencies:
      typescript: 5.5.4
    transitivePeerDependencies:
      - eslint
      - supports-color

  '@typescript-eslint/types@8.0.0': {}

  '@typescript-eslint/typescript-estree@8.0.0(typescript@5.5.4)':
    dependencies:
      '@typescript-eslint/types': 8.0.0
      '@typescript-eslint/visitor-keys': 8.0.0
      debug: 4.3.6
      globby: 11.1.0
      is-glob: 4.0.3
      minimatch: 9.0.5
      semver: 7.6.3
      ts-api-utils: 1.3.0(typescript@5.5.4)
    optionalDependencies:
      typescript: 5.5.4
    transitivePeerDependencies:
      - supports-color

  '@typescript-eslint/utils@8.0.0(eslint@9.8.0(patch_hash=xm46kqcmdgzlmm4aifkfpxaho4))(typescript@5.5.4)':
    dependencies:
      '@eslint-community/eslint-utils': 4.4.0(eslint@9.8.0(patch_hash=xm46kqcmdgzlmm4aifkfpxaho4))
      '@typescript-eslint/scope-manager': 8.0.0
      '@typescript-eslint/types': 8.0.0
      '@typescript-eslint/typescript-estree': 8.0.0(typescript@5.5.4)
      eslint: 9.8.0(patch_hash=xm46kqcmdgzlmm4aifkfpxaho4)
    transitivePeerDependencies:
      - supports-color
      - typescript

  '@typescript-eslint/visitor-keys@8.0.0':
    dependencies:
      '@typescript-eslint/types': 8.0.0
      eslint-visitor-keys: 3.4.3

  '@vap/core@0.0.12':
    dependencies:
      eventemitter3: 4.0.7

  '@vap/shiki@0.10.5':
    dependencies:
      jsonc-parser: 3.2.0
      vscode-oniguruma: 1.7.0
      vscode-textmate: 5.2.0

<<<<<<< HEAD
  '@vvo/tzdb@6.139.0': {}

  acorn-jsx@5.3.2(acorn@8.10.0):
=======
  acorn-jsx@5.3.2(acorn@8.12.0):
>>>>>>> 5160f906
    dependencies:
      acorn: 8.12.0

  acorn@8.10.0: {}

  acorn@8.12.0: {}

  acorn@8.12.1: {}

  agent-base@7.1.1:
    dependencies:
      debug: 4.3.6
    transitivePeerDependencies:
      - supports-color

  ajv@6.12.6:
    dependencies:
      fast-deep-equal: 3.1.3
      fast-json-stable-stringify: 2.1.0
      json-schema-traverse: 0.4.1
      uri-js: 4.4.1

  ajv@8.17.1:
    dependencies:
      fast-deep-equal: 3.1.3
      fast-uri: 3.0.1
      json-schema-traverse: 1.0.0
      require-from-string: 2.0.2

  ansi-regex@5.0.1: {}

  ansi-regex@6.0.1: {}

  ansi-styles@3.2.1:
    dependencies:
      color-convert: 1.9.3

  ansi-styles@4.3.0:
    dependencies:
      color-convert: 2.0.1

  argparse@2.0.1: {}

  arr-diff@4.0.0: {}

  arr-union@3.1.0: {}

  array-buffer-byte-length@1.0.1:
    dependencies:
      call-bind: 1.0.7
      is-array-buffer: 3.0.4

  array-includes@3.1.8:
    dependencies:
      call-bind: 1.0.7
      define-properties: 1.2.1
      es-abstract: 1.23.3
      es-object-atoms: 1.0.0
      get-intrinsic: 1.2.4
      is-string: 1.0.7

  array-union@2.1.0: {}

  array-unique@0.3.2: {}

  array.prototype.findlastindex@1.2.5:
    dependencies:
      call-bind: 1.0.7
      define-properties: 1.2.1
      es-abstract: 1.23.3
      es-errors: 1.3.0
      es-object-atoms: 1.0.0
      es-shim-unscopables: 1.0.2

  array.prototype.flat@1.3.2:
    dependencies:
      call-bind: 1.0.7
      define-properties: 1.2.1
      es-abstract: 1.23.3
      es-shim-unscopables: 1.0.2

  array.prototype.flatmap@1.3.2:
    dependencies:
      call-bind: 1.0.7
      define-properties: 1.2.1
      es-abstract: 1.23.3
      es-shim-unscopables: 1.0.2

  arraybuffer.prototype.slice@1.0.3:
    dependencies:
      array-buffer-byte-length: 1.0.1
      call-bind: 1.0.7
      define-properties: 1.2.1
      es-abstract: 1.23.3
      es-errors: 1.3.0
      get-intrinsic: 1.2.4
      is-array-buffer: 3.0.4
      is-shared-array-buffer: 1.0.3

  assign-symbols@1.0.0: {}

  ast-types@0.13.4:
    dependencies:
      tslib: 2.6.3

  astral-regex@2.0.0: {}

  async@1.5.2: {}

  atob@2.1.2: {}

  available-typed-arrays@1.0.7:
    dependencies:
      possible-typed-array-names: 1.0.0

  b4a@1.6.6: {}

  balanced-match@1.0.2: {}

  balanced-match@2.0.0: {}

  bare-events@2.4.2:
    optional: true

  bare-fs@2.3.1:
    dependencies:
      bare-events: 2.4.2
      bare-path: 2.1.3
      bare-stream: 2.1.3
    optional: true

<<<<<<< HEAD
  axios@0.21.4:
    dependencies:
      follow-redirects: 1.15.6
    transitivePeerDependencies:
      - debug

  balanced-match@1.0.2: {}
=======
  bare-os@2.4.0:
    optional: true
>>>>>>> 5160f906

  bare-path@2.1.3:
    dependencies:
      bare-os: 2.4.0
    optional: true

  bare-stream@2.1.3:
    dependencies:
      streamx: 2.18.0
    optional: true

  base64-js@1.5.1: {}

  base@0.11.2:
    dependencies:
      cache-base: 1.0.1
      class-utils: 0.3.6
      component-emitter: 1.3.0
      define-property: 1.0.0
      isobject: 3.0.1
      mixin-deep: 1.3.2
      pascalcase: 0.1.1

  basic-ftp@5.0.5: {}

  brace-expansion@1.1.11:
    dependencies:
      balanced-match: 1.0.2
      concat-map: 0.0.1

  brace-expansion@2.0.1:
    dependencies:
      balanced-match: 1.0.2

  braces@3.0.2:
    dependencies:
      fill-range: 7.0.1

  braces@3.0.3:
    dependencies:
      fill-range: 7.1.1

  buffer-crc32@0.2.13: {}

  buffer-from@1.1.2: {}

  buffer@5.7.1:
    dependencies:
      base64-js: 1.5.1
      ieee754: 1.2.1

  cache-base@1.0.1:
    dependencies:
      collection-visit: 1.0.0
      component-emitter: 1.3.0
      get-value: 2.0.6
      has-value: 1.0.0
      isobject: 3.0.1
      set-value: 2.0.1
      to-object-path: 0.3.0
      union-value: 1.0.1
      unset-value: 1.0.0

  call-bind@1.0.7:
    dependencies:
      es-define-property: 1.0.0
      es-errors: 1.3.0
      function-bind: 1.1.2
      get-intrinsic: 1.2.4
      set-function-length: 1.2.2

  callsites@3.1.0: {}

  camel-case@4.1.2:
    dependencies:
      pascal-case: 3.1.2
      tslib: 2.6.2

  chalk@2.4.2:
    dependencies:
      ansi-styles: 3.2.1
      escape-string-regexp: 1.0.5
      supports-color: 5.5.0

  chalk@4.1.2:
    dependencies:
      ansi-styles: 4.3.0
      supports-color: 7.2.0

  chromium-bidi@0.6.3(devtools-protocol@0.0.1312386):
    dependencies:
      devtools-protocol: 0.0.1312386
      mitt: 3.0.1
      urlpattern-polyfill: 10.0.0
      zod: 3.23.8

  chrono-node@2.7.6:
    dependencies:
      dayjs: 1.11.11

  class-utils@0.3.6:
    dependencies:
      arr-union: 3.1.0
      define-property: 0.2.5
      isobject: 3.0.1
      static-extend: 0.1.2

  clean-css@5.3.3:
    dependencies:
      source-map: 0.6.1

  cliui@8.0.1:
    dependencies:
      string-width: 4.2.3
      strip-ansi: 6.0.1
      wrap-ansi: 7.0.0

  collection-visit@1.0.0:
    dependencies:
      map-visit: 1.0.0
      object-visit: 1.0.1

  color-convert@1.9.3:
    dependencies:
      color-name: 1.1.3

  color-convert@2.0.1:
    dependencies:
      color-name: 1.1.4

  color-name@1.1.3: {}

  color-name@1.1.4: {}

  colord@2.9.3: {}

  commander@10.0.1: {}

  commander@2.20.3: {}

  component-emitter@1.3.0: {}

  concat-map@0.0.1: {}

  copy-descriptor@0.1.1: {}

  cosmiconfig@9.0.0(typescript@5.5.4):
    dependencies:
      env-paths: 2.2.1
      import-fresh: 3.3.0
      js-yaml: 4.1.0
      parse-json: 5.2.0
    optionalDependencies:
      typescript: 5.5.4

  cross-spawn@7.0.3:
    dependencies:
      path-key: 3.1.1
      shebang-command: 2.0.0
      which: 2.0.2

  css-functions-list@3.2.2: {}

  css-tree@2.3.1:
    dependencies:
      mdn-data: 2.0.30
      source-map-js: 1.2.0

  cssesc@3.0.0: {}

  csstype@3.1.2: {}

  csstype@3.1.3: {}

  data-uri-to-buffer@6.0.2: {}

  data-view-buffer@1.0.1:
    dependencies:
      call-bind: 1.0.7
      es-errors: 1.3.0
      is-data-view: 1.0.1

  data-view-byte-length@1.0.1:
    dependencies:
      call-bind: 1.0.7
      es-errors: 1.3.0
      is-data-view: 1.0.1

  data-view-byte-offset@1.0.0:
    dependencies:
      call-bind: 1.0.7
      es-errors: 1.3.0
      is-data-view: 1.0.1

  dayjs@1.11.11: {}

  debug@2.6.9:
    dependencies:
      ms: 2.0.0

  debug@3.2.7:
    dependencies:
      ms: 2.1.3

  debug@4.3.6:
    dependencies:
      ms: 2.1.2

  decode-uri-component@0.2.0: {}

  deep-is@0.1.4: {}

  define-data-property@1.1.4:
    dependencies:
      es-define-property: 1.0.0
      es-errors: 1.3.0
      gopd: 1.0.1

  define-properties@1.2.1:
    dependencies:
      define-data-property: 1.1.4
      has-property-descriptors: 1.0.2
      object-keys: 1.1.1

  define-property@0.2.5:
    dependencies:
      is-descriptor: 0.1.6

  define-property@1.0.0:
    dependencies:
      is-descriptor: 1.0.2

  define-property@2.0.2:
    dependencies:
      is-descriptor: 1.0.2
      isobject: 3.0.1

  degenerator@5.0.1:
    dependencies:
      ast-types: 0.13.4
      escodegen: 2.1.0
      esprima: 4.0.1

  devtools-protocol@0.0.1312386: {}

  diff@5.2.0: {}

  dir-glob@3.0.1:
    dependencies:
      path-type: 4.0.0

  discord-types@1.3.26:
    dependencies:
      '@types/react': 17.0.2
      moment: 2.30.1

  doctrine@2.1.0:
    dependencies:
      esutils: 2.0.3

  dot-case@3.0.4:
    dependencies:
      no-case: 3.0.4
      tslib: 2.6.2

  emoji-regex@8.0.0: {}

  end-of-stream@1.4.4:
    dependencies:
      once: 1.4.0

  entities@4.5.0: {}

  env-paths@2.2.1: {}

  error-ex@1.3.2:
    dependencies:
      is-arrayish: 0.2.1

  es-abstract@1.23.3:
    dependencies:
      array-buffer-byte-length: 1.0.1
      arraybuffer.prototype.slice: 1.0.3
      available-typed-arrays: 1.0.7
      call-bind: 1.0.7
      data-view-buffer: 1.0.1
      data-view-byte-length: 1.0.1
      data-view-byte-offset: 1.0.0
      es-define-property: 1.0.0
      es-errors: 1.3.0
      es-object-atoms: 1.0.0
      es-set-tostringtag: 2.0.3
      es-to-primitive: 1.2.1
      function.prototype.name: 1.1.6
      get-intrinsic: 1.2.4
      get-symbol-description: 1.0.2
      globalthis: 1.0.4
      gopd: 1.0.1
      has-property-descriptors: 1.0.2
      has-proto: 1.0.3
      has-symbols: 1.0.3
      hasown: 2.0.2
      internal-slot: 1.0.7
      is-array-buffer: 3.0.4
      is-callable: 1.2.7
      is-data-view: 1.0.1
      is-negative-zero: 2.0.3
      is-regex: 1.1.4
      is-shared-array-buffer: 1.0.3
      is-string: 1.0.7
      is-typed-array: 1.1.13
      is-weakref: 1.0.2
      object-inspect: 1.13.2
      object-keys: 1.1.1
      object.assign: 4.1.5
      regexp.prototype.flags: 1.5.2
      safe-array-concat: 1.1.2
      safe-regex-test: 1.0.3
      string.prototype.trim: 1.2.9
      string.prototype.trimend: 1.0.8
      string.prototype.trimstart: 1.0.8
      typed-array-buffer: 1.0.2
      typed-array-byte-length: 1.0.1
      typed-array-byte-offset: 1.0.2
      typed-array-length: 1.0.6
      unbox-primitive: 1.0.2
      which-typed-array: 1.1.15

  es-define-property@1.0.0:
    dependencies:
      get-intrinsic: 1.2.4

  es-errors@1.3.0: {}

  es-object-atoms@1.0.0:
    dependencies:
      es-errors: 1.3.0

  es-set-tostringtag@2.0.3:
    dependencies:
      get-intrinsic: 1.2.4
      has-tostringtag: 1.0.2
      hasown: 2.0.2

  es-shim-unscopables@1.0.2:
    dependencies:
      hasown: 2.0.2

  es-to-primitive@1.2.1:
    dependencies:
      is-callable: 1.2.7
      is-date-object: 1.0.5
      is-symbol: 1.0.4

  esbuild-android-64@0.15.18:
    optional: true

  esbuild-android-arm64@0.15.18:
    optional: true

  esbuild-darwin-64@0.15.18:
    optional: true

  esbuild-darwin-arm64@0.15.18:
    optional: true

  esbuild-freebsd-64@0.15.18:
    optional: true

  esbuild-freebsd-arm64@0.15.18:
    optional: true

  esbuild-linux-32@0.15.18:
    optional: true

  esbuild-linux-64@0.15.18:
    optional: true

  esbuild-linux-arm64@0.15.18:
    optional: true

  esbuild-linux-arm@0.15.18:
    optional: true

  esbuild-linux-mips64le@0.15.18:
    optional: true

  esbuild-linux-ppc64le@0.15.18:
    optional: true

  esbuild-linux-riscv64@0.15.18:
    optional: true

  esbuild-linux-s390x@0.15.18:
    optional: true

  esbuild-netbsd-64@0.15.18:
    optional: true

  esbuild-openbsd-64@0.15.18:
    optional: true

  esbuild-sunos-64@0.15.18:
    optional: true

  esbuild-windows-32@0.15.18:
    optional: true

  esbuild-windows-64@0.15.18:
    optional: true

  esbuild-windows-arm64@0.15.18:
    optional: true

  esbuild@0.15.18:
    optionalDependencies:
      '@esbuild/android-arm': 0.15.18
      '@esbuild/linux-loong64': 0.15.18
      esbuild-android-64: 0.15.18
      esbuild-android-arm64: 0.15.18
      esbuild-darwin-64: 0.15.18
      esbuild-darwin-arm64: 0.15.18
      esbuild-freebsd-64: 0.15.18
      esbuild-freebsd-arm64: 0.15.18
      esbuild-linux-32: 0.15.18
      esbuild-linux-64: 0.15.18
      esbuild-linux-arm: 0.15.18
      esbuild-linux-arm64: 0.15.18
      esbuild-linux-mips64le: 0.15.18
      esbuild-linux-ppc64le: 0.15.18
      esbuild-linux-riscv64: 0.15.18
      esbuild-linux-s390x: 0.15.18
      esbuild-netbsd-64: 0.15.18
      esbuild-openbsd-64: 0.15.18
      esbuild-sunos-64: 0.15.18
      esbuild-windows-32: 0.15.18
      esbuild-windows-64: 0.15.18
      esbuild-windows-arm64: 0.15.18

  esbuild@0.17.18:
    optionalDependencies:
      '@esbuild/android-arm': 0.17.18
      '@esbuild/android-arm64': 0.17.18
      '@esbuild/android-x64': 0.17.18
      '@esbuild/darwin-arm64': 0.17.18
      '@esbuild/darwin-x64': 0.17.18
      '@esbuild/freebsd-arm64': 0.17.18
      '@esbuild/freebsd-x64': 0.17.18
      '@esbuild/linux-arm': 0.17.18
      '@esbuild/linux-arm64': 0.17.18
      '@esbuild/linux-ia32': 0.17.18
      '@esbuild/linux-loong64': 0.17.18
      '@esbuild/linux-mips64el': 0.17.18
      '@esbuild/linux-ppc64': 0.17.18
      '@esbuild/linux-riscv64': 0.17.18
      '@esbuild/linux-s390x': 0.17.18
      '@esbuild/linux-x64': 0.17.18
      '@esbuild/netbsd-x64': 0.17.18
      '@esbuild/openbsd-x64': 0.17.18
      '@esbuild/sunos-x64': 0.17.18
      '@esbuild/win32-arm64': 0.17.18
      '@esbuild/win32-ia32': 0.17.18
      '@esbuild/win32-x64': 0.17.18

  esbuild@0.21.5:
    optionalDependencies:
      '@esbuild/aix-ppc64': 0.21.5
      '@esbuild/android-arm': 0.21.5
      '@esbuild/android-arm64': 0.21.5
      '@esbuild/android-x64': 0.21.5
      '@esbuild/darwin-arm64': 0.21.5
      '@esbuild/darwin-x64': 0.21.5
      '@esbuild/freebsd-arm64': 0.21.5
      '@esbuild/freebsd-x64': 0.21.5
      '@esbuild/linux-arm': 0.21.5
      '@esbuild/linux-arm64': 0.21.5
      '@esbuild/linux-ia32': 0.21.5
      '@esbuild/linux-loong64': 0.21.5
      '@esbuild/linux-mips64el': 0.21.5
      '@esbuild/linux-ppc64': 0.21.5
      '@esbuild/linux-riscv64': 0.21.5
      '@esbuild/linux-s390x': 0.21.5
      '@esbuild/linux-x64': 0.21.5
      '@esbuild/netbsd-x64': 0.21.5
      '@esbuild/openbsd-x64': 0.21.5
      '@esbuild/sunos-x64': 0.21.5
      '@esbuild/win32-arm64': 0.21.5
      '@esbuild/win32-ia32': 0.21.5
      '@esbuild/win32-x64': 0.21.5

  escalade@3.1.2: {}

  escape-string-regexp@1.0.5: {}

  escape-string-regexp@4.0.0: {}

  escodegen@2.1.0:
    dependencies:
      esprima: 4.0.1
      estraverse: 5.3.0
      esutils: 2.0.3
    optionalDependencies:
      source-map: 0.6.1

  eslint-import-resolver-alias@1.1.2(eslint-plugin-import@2.29.1(@typescript-eslint/parser@8.0.0(eslint@9.8.0(patch_hash=xm46kqcmdgzlmm4aifkfpxaho4))(typescript@5.5.4))(eslint@9.8.0(patch_hash=xm46kqcmdgzlmm4aifkfpxaho4))):
    dependencies:
      eslint-plugin-import: 2.29.1(@typescript-eslint/parser@8.0.0(eslint@9.8.0(patch_hash=xm46kqcmdgzlmm4aifkfpxaho4))(typescript@5.5.4))(eslint@9.8.0(patch_hash=xm46kqcmdgzlmm4aifkfpxaho4))

  eslint-import-resolver-node@0.3.9:
    dependencies:
      debug: 3.2.7
      is-core-module: 2.15.0
      resolve: 1.22.8
    transitivePeerDependencies:
      - supports-color

  eslint-module-utils@2.8.1(@typescript-eslint/parser@8.0.0(eslint@9.8.0(patch_hash=xm46kqcmdgzlmm4aifkfpxaho4))(typescript@5.5.4))(eslint-import-resolver-node@0.3.9)(eslint@9.8.0(patch_hash=xm46kqcmdgzlmm4aifkfpxaho4)):
    dependencies:
      debug: 3.2.7
    optionalDependencies:
      '@typescript-eslint/parser': 8.0.0(eslint@9.8.0(patch_hash=xm46kqcmdgzlmm4aifkfpxaho4))(typescript@5.5.4)
      eslint: 9.8.0(patch_hash=xm46kqcmdgzlmm4aifkfpxaho4)
      eslint-import-resolver-node: 0.3.9
    transitivePeerDependencies:
      - supports-color

  eslint-plugin-import@2.29.1(@typescript-eslint/parser@8.0.0(eslint@9.8.0(patch_hash=xm46kqcmdgzlmm4aifkfpxaho4))(typescript@5.5.4))(eslint@9.8.0(patch_hash=xm46kqcmdgzlmm4aifkfpxaho4)):
    dependencies:
      array-includes: 3.1.8
      array.prototype.findlastindex: 1.2.5
      array.prototype.flat: 1.3.2
      array.prototype.flatmap: 1.3.2
      debug: 3.2.7
      doctrine: 2.1.0
      eslint: 9.8.0(patch_hash=xm46kqcmdgzlmm4aifkfpxaho4)
      eslint-import-resolver-node: 0.3.9
      eslint-module-utils: 2.8.1(@typescript-eslint/parser@8.0.0(eslint@9.8.0(patch_hash=xm46kqcmdgzlmm4aifkfpxaho4))(typescript@5.5.4))(eslint-import-resolver-node@0.3.9)(eslint@9.8.0(patch_hash=xm46kqcmdgzlmm4aifkfpxaho4))
      hasown: 2.0.2
      is-core-module: 2.15.0
      is-glob: 4.0.3
      minimatch: 3.1.2
      object.fromentries: 2.0.8
      object.groupby: 1.0.3
      object.values: 1.2.0
      semver: 6.3.1
      tsconfig-paths: 3.15.0
    optionalDependencies:
      '@typescript-eslint/parser': 8.0.0(eslint@9.8.0(patch_hash=xm46kqcmdgzlmm4aifkfpxaho4))(typescript@5.5.4)
    transitivePeerDependencies:
      - eslint-import-resolver-typescript
      - eslint-import-resolver-webpack
      - supports-color

  eslint-plugin-path-alias@2.1.0(patch_hash=japuwsqfkulviwgkm4kd2oi3ky)(eslint@9.8.0(patch_hash=xm46kqcmdgzlmm4aifkfpxaho4)):
    dependencies:
      eslint: 9.8.0(patch_hash=xm46kqcmdgzlmm4aifkfpxaho4)
      find-pkg: 2.0.0
      get-tsconfig: 4.7.5
      nanomatch: 1.2.13
    transitivePeerDependencies:
      - supports-color

  eslint-plugin-simple-header@1.1.1: {}

  eslint-plugin-simple-import-sort@12.1.1(eslint@9.8.0(patch_hash=xm46kqcmdgzlmm4aifkfpxaho4)):
    dependencies:
      eslint: 9.8.0(patch_hash=xm46kqcmdgzlmm4aifkfpxaho4)

  eslint-plugin-unused-imports@4.0.1(@typescript-eslint/eslint-plugin@8.0.0(@typescript-eslint/parser@8.0.0(eslint@9.8.0(patch_hash=xm46kqcmdgzlmm4aifkfpxaho4))(typescript@5.5.4))(eslint@9.8.0(patch_hash=xm46kqcmdgzlmm4aifkfpxaho4))(typescript@5.5.4))(eslint@9.8.0(patch_hash=xm46kqcmdgzlmm4aifkfpxaho4)):
    dependencies:
      eslint: 9.8.0(patch_hash=xm46kqcmdgzlmm4aifkfpxaho4)
      eslint-rule-composer: 0.3.0
    optionalDependencies:
      '@typescript-eslint/eslint-plugin': 8.0.0(@typescript-eslint/parser@8.0.0(eslint@9.8.0(patch_hash=xm46kqcmdgzlmm4aifkfpxaho4))(typescript@5.5.4))(eslint@9.8.0(patch_hash=xm46kqcmdgzlmm4aifkfpxaho4))(typescript@5.5.4)

  eslint-rule-composer@0.3.0: {}

  eslint-scope@8.0.2:
    dependencies:
      esrecurse: 4.3.0
      estraverse: 5.3.0

  eslint-visitor-keys@3.4.2: {}

  eslint-visitor-keys@3.4.3: {}

  eslint-visitor-keys@4.0.0: {}

  eslint@9.8.0(patch_hash=xm46kqcmdgzlmm4aifkfpxaho4):
    dependencies:
      '@eslint-community/eslint-utils': 4.4.0(eslint@9.8.0(patch_hash=xm46kqcmdgzlmm4aifkfpxaho4))
      '@eslint-community/regexpp': 4.11.0
      '@eslint/config-array': 0.17.1
      '@eslint/eslintrc': 3.1.0
      '@eslint/js': 9.8.0
      '@humanwhocodes/module-importer': 1.0.1
      '@humanwhocodes/retry': 0.3.0
      '@nodelib/fs.walk': 1.2.8
      ajv: 6.12.6
      chalk: 4.1.2
      cross-spawn: 7.0.3
      debug: 4.3.6
      escape-string-regexp: 4.0.0
      eslint-scope: 8.0.2
      eslint-visitor-keys: 4.0.0
      espree: 10.1.0
      esquery: 1.6.0
      esutils: 2.0.3
      fast-deep-equal: 3.1.3
      file-entry-cache: 8.0.0
      find-up: 5.0.0
      glob-parent: 6.0.2
      ignore: 5.3.1
      imurmurhash: 0.1.4
      is-glob: 4.0.3
      is-path-inside: 3.0.3
      json-stable-stringify-without-jsonify: 1.0.1
      levn: 0.4.1
      lodash.merge: 4.6.2
      minimatch: 3.1.2
      natural-compare: 1.4.0
      optionator: 0.9.4
      strip-ansi: 6.0.1
      text-table: 0.2.0
    transitivePeerDependencies:
      - supports-color

  espree@10.1.0:
    dependencies:
      acorn: 8.12.0
      acorn-jsx: 5.3.2(acorn@8.12.0)
      eslint-visitor-keys: 4.0.0

  esprima@4.0.1: {}

  esquery@1.6.0:
    dependencies:
      estraverse: 5.3.0

  esrecurse@4.3.0:
    dependencies:
      estraverse: 5.3.0

  estraverse@5.3.0: {}

  esutils@2.0.3: {}

  eventemitter3@4.0.7: {}

  expand-tilde@2.0.2:
    dependencies:
      homedir-polyfill: 1.0.3

  extend-shallow@2.0.1:
    dependencies:
      is-extendable: 0.1.1

  extend-shallow@3.0.2:
    dependencies:
      assign-symbols: 1.0.0
      is-extendable: 1.0.1

  extract-zip@2.0.1:
    dependencies:
      debug: 4.3.6
      get-stream: 5.2.0
      yauzl: 2.10.0
    optionalDependencies:
      '@types/yauzl': 2.10.3
    transitivePeerDependencies:
      - supports-color

  fast-deep-equal@3.1.3: {}

  fast-fifo@1.3.2: {}

  fast-glob@3.2.12:
    dependencies:
      '@nodelib/fs.stat': 2.0.5
      '@nodelib/fs.walk': 1.2.8
      glob-parent: 5.1.2
      merge2: 1.4.1
      micromatch: 4.0.5

  fast-glob@3.3.2:
    dependencies:
      '@nodelib/fs.stat': 2.0.5
      '@nodelib/fs.walk': 1.2.8
      glob-parent: 5.1.2
      merge2: 1.4.1
      micromatch: 4.0.7

  fast-json-stable-stringify@2.1.0: {}

  fast-levenshtein@2.0.6: {}

  fast-uri@3.0.1: {}

  fastest-levenshtein@1.0.16: {}

  fastq@1.13.0:
    dependencies:
      reusify: 1.0.4

  fd-slicer@1.1.0:
    dependencies:
      pend: 1.2.0

  fflate@0.8.2: {}

  file-entry-cache@8.0.0:
    dependencies:
      flat-cache: 4.0.1

  file-entry-cache@9.0.0:
    dependencies:
      flat-cache: 5.0.0

  fill-range@7.0.1:
    dependencies:
      to-regex-range: 5.0.1

  fill-range@7.1.1:
    dependencies:
      to-regex-range: 5.0.1

  find-file-up@2.0.1:
    dependencies:
      resolve-dir: 1.0.1

  find-pkg@2.0.0:
    dependencies:
      find-file-up: 2.0.1

  find-up@5.0.0:
    dependencies:
      locate-path: 6.0.0
      path-exists: 4.0.0

  flat-cache@4.0.1:
    dependencies:
      flatted: 3.3.1
      keyv: 4.5.4

  flat-cache@5.0.0:
    dependencies:
      flatted: 3.3.1
      keyv: 4.5.4

  flatted@3.3.1: {}

  follow-redirects@1.15.6: {}

  for-each@0.3.3:
    dependencies:
      is-callable: 1.2.7

  for-in@1.0.2: {}

  fragment-cache@0.2.1:
    dependencies:
      map-cache: 0.2.2

  fs-extra@11.2.0:
    dependencies:
      graceful-fs: 4.2.11
      jsonfile: 6.1.0
      universalify: 2.0.1

  fsevents@2.3.2:
    optional: true

  fsevents@2.3.3:
    optional: true

  function-bind@1.1.2: {}

  function.prototype.name@1.1.6:
    dependencies:
      call-bind: 1.0.7
      define-properties: 1.2.1
      es-abstract: 1.23.3
      functions-have-names: 1.2.3

  functions-have-names@1.2.3: {}

  get-caller-file@2.0.5: {}

  get-intrinsic@1.2.4:
    dependencies:
      es-errors: 1.3.0
      function-bind: 1.1.2
      has-proto: 1.0.3
      has-symbols: 1.0.3
      hasown: 2.0.2

  get-stream@5.2.0:
    dependencies:
      pump: 3.0.0

  get-symbol-description@1.0.2:
    dependencies:
      call-bind: 1.0.7
      es-errors: 1.3.0
      get-intrinsic: 1.2.4

  get-tsconfig@4.5.0: {}

  get-tsconfig@4.7.5:
    dependencies:
      resolve-pkg-maps: 1.0.0

  get-tsconfig@4.7.6:
    dependencies:
      resolve-pkg-maps: 1.0.0

  get-uri@6.0.3:
    dependencies:
      basic-ftp: 5.0.5
      data-uri-to-buffer: 6.0.2
      debug: 4.3.6
      fs-extra: 11.2.0
    transitivePeerDependencies:
      - supports-color

  get-value@2.0.6: {}

  gifenc@https://codeload.github.com/mattdesl/gifenc/tar.gz/64842fca317b112a8590f8fef2bf3825da8f6fe3: {}

  glob-parent@5.1.2:
    dependencies:
      is-glob: 4.0.3

  glob-parent@6.0.2:
    dependencies:
      is-glob: 4.0.3

  global-modules@1.0.0:
    dependencies:
      global-prefix: 1.0.2
      is-windows: 1.0.2
      resolve-dir: 1.0.1

  global-modules@2.0.0:
    dependencies:
      global-prefix: 3.0.0

  global-prefix@1.0.2:
    dependencies:
      expand-tilde: 2.0.2
      homedir-polyfill: 1.0.3
      ini: 1.3.8
      is-windows: 1.0.2
      which: 1.3.1

  global-prefix@3.0.0:
    dependencies:
      ini: 1.3.8
      kind-of: 6.0.3
      which: 1.3.1

  globals@14.0.0: {}

  globalthis@1.0.4:
    dependencies:
      define-properties: 1.2.1
      gopd: 1.0.1

  globby@11.1.0:
    dependencies:
      array-union: 2.1.0
      dir-glob: 3.0.1
      fast-glob: 3.2.12
      ignore: 5.2.4
      merge2: 1.4.1
      slash: 3.0.0

  globjoin@0.1.4: {}

  gopd@1.0.1:
    dependencies:
      get-intrinsic: 1.2.4

  graceful-fs@4.2.11: {}

  graphemer@1.4.0: {}

  has-bigints@1.0.2: {}

  has-flag@3.0.0: {}

  has-flag@4.0.0: {}

  has-property-descriptors@1.0.2:
    dependencies:
      es-define-property: 1.0.0

  has-proto@1.0.3: {}

  has-symbols@1.0.3: {}

  has-tostringtag@1.0.2:
    dependencies:
      has-symbols: 1.0.3

  has-value@0.3.1:
    dependencies:
      get-value: 2.0.6
      has-values: 0.1.4
      isobject: 2.1.0

  has-value@1.0.0:
    dependencies:
      get-value: 2.0.6
      has-values: 1.0.0
      isobject: 3.0.1

  has-values@0.1.4: {}

  has-values@1.0.0:
    dependencies:
      is-number: 3.0.0
      kind-of: 4.0.0

  hasown@2.0.2:
    dependencies:
      function-bind: 1.1.2

  highlight.js@10.7.3: {}

  homedir-polyfill@1.0.3:
    dependencies:
      parse-passwd: 1.0.0

  html-minifier-terser@7.2.0:
    dependencies:
      camel-case: 4.1.2
      clean-css: 5.3.3
      commander: 10.0.1
      entities: 4.5.0
      param-case: 3.0.4
      relateurl: 0.2.7
      terser: 5.31.0

  html-tags@3.3.1: {}

  http-proxy-agent@7.0.2:
    dependencies:
      agent-base: 7.1.1
      debug: 4.3.6
    transitivePeerDependencies:
      - supports-color

  https-proxy-agent@7.0.5:
    dependencies:
      agent-base: 7.1.1
      debug: 4.3.6
    transitivePeerDependencies:
      - supports-color

  ieee754@1.2.1: {}

  ignore@5.2.4: {}

  ignore@5.3.1: {}

  import-fresh@3.3.0:
    dependencies:
      parent-module: 1.0.1
      resolve-from: 4.0.0

  imurmurhash@0.1.4: {}

  ini@1.3.8: {}

  internal-slot@1.0.7:
    dependencies:
      es-errors: 1.3.0
      hasown: 2.0.2
      side-channel: 1.0.6

  ip-address@9.0.5:
    dependencies:
      jsbn: 1.1.0
      sprintf-js: 1.1.3

  is-accessor-descriptor@0.1.6:
    dependencies:
      kind-of: 3.2.2

  is-accessor-descriptor@1.0.0:
    dependencies:
      kind-of: 6.0.3

  is-array-buffer@3.0.4:
    dependencies:
      call-bind: 1.0.7
      get-intrinsic: 1.2.4

  is-arrayish@0.2.1: {}

  is-bigint@1.0.4:
    dependencies:
      has-bigints: 1.0.2

  is-boolean-object@1.1.2:
    dependencies:
      call-bind: 1.0.7
      has-tostringtag: 1.0.2

  is-buffer@1.1.6: {}

  is-callable@1.2.7: {}

  is-core-module@2.15.0:
    dependencies:
      hasown: 2.0.2

  is-data-descriptor@0.1.4:
    dependencies:
      kind-of: 3.2.2

  is-data-descriptor@1.0.0:
    dependencies:
      kind-of: 6.0.3

  is-data-view@1.0.1:
    dependencies:
      is-typed-array: 1.1.13

  is-date-object@1.0.5:
    dependencies:
      has-tostringtag: 1.0.2

  is-descriptor@0.1.6:
    dependencies:
      is-accessor-descriptor: 0.1.6
      is-data-descriptor: 0.1.4
      kind-of: 5.1.0

  is-descriptor@1.0.2:
    dependencies:
      is-accessor-descriptor: 1.0.0
      is-data-descriptor: 1.0.0
      kind-of: 6.0.3

  is-extendable@0.1.1: {}

  is-extendable@1.0.1:
    dependencies:
      is-plain-object: 2.0.4

  is-extglob@2.1.1: {}

  is-fullwidth-code-point@3.0.0: {}

  is-glob@4.0.3:
    dependencies:
      is-extglob: 2.1.1

  is-negative-zero@2.0.3: {}

  is-number-object@1.0.7:
    dependencies:
      has-tostringtag: 1.0.2

  is-number@3.0.0:
    dependencies:
      kind-of: 3.2.2

  is-number@7.0.0: {}

  is-path-inside@3.0.3: {}

  is-plain-object@2.0.4:
    dependencies:
      isobject: 3.0.1

  is-plain-object@5.0.0: {}

  is-regex@1.1.4:
    dependencies:
      call-bind: 1.0.7
      has-tostringtag: 1.0.2

  is-shared-array-buffer@1.0.3:
    dependencies:
      call-bind: 1.0.7

  is-string@1.0.7:
    dependencies:
      has-tostringtag: 1.0.2

  is-symbol@1.0.4:
    dependencies:
      has-symbols: 1.0.3

  is-typed-array@1.1.13:
    dependencies:
      which-typed-array: 1.1.15

  is-weakref@1.0.2:
    dependencies:
      call-bind: 1.0.7

  is-windows@1.0.2: {}

  isarray@1.0.0: {}

  isarray@2.0.5: {}

  isexe@2.0.0: {}

  isobject@2.1.0:
    dependencies:
      isarray: 1.0.0

  isobject@3.0.1: {}

  js-tokens@4.0.0: {}

  js-yaml@4.1.0:
    dependencies:
      argparse: 2.0.1

  jsbn@1.1.0: {}

  json-buffer@3.0.1: {}

  json-parse-even-better-errors@2.3.1: {}

  json-schema-traverse@0.4.1: {}

  json-schema-traverse@1.0.0: {}

  json-stable-stringify-without-jsonify@1.0.1: {}

  json5@1.0.2:
    dependencies:
      minimist: 1.2.8

  jsonc-parser@3.2.0: {}

  jsonfile@6.1.0:
    dependencies:
      universalify: 2.0.1
    optionalDependencies:
      graceful-fs: 4.2.11

  jszip@2.7.0:
    dependencies:
      pako: 1.0.11

  keyv@4.5.4:
    dependencies:
      json-buffer: 3.0.1

  kind-of@3.2.2:
    dependencies:
      is-buffer: 1.1.6

  kind-of@4.0.0:
    dependencies:
      is-buffer: 1.1.6

  kind-of@5.1.0: {}

  kind-of@6.0.3: {}

  known-css-properties@0.34.0: {}

  levn@0.4.1:
    dependencies:
      prelude-ls: 1.2.1
      type-check: 0.4.0

  lines-and-columns@1.2.4: {}

  locate-path@6.0.0:
    dependencies:
      p-locate: 5.0.0

  lodash.merge@4.6.2: {}

  lodash.truncate@4.4.2: {}

  lower-case@2.0.2:
    dependencies:
      tslib: 2.6.2

  lru-cache@7.18.3: {}

  map-cache@0.2.2: {}

  map-visit@1.0.0:
    dependencies:
      object-visit: 1.0.1

  mathml-tag-names@2.1.3: {}

  mdn-data@2.0.30: {}

  meow@13.2.0: {}

  merge2@1.4.1: {}

  micromatch@4.0.5:
    dependencies:
      braces: 3.0.2
      picomatch: 2.3.1

  micromatch@4.0.7:
    dependencies:
      braces: 3.0.3
      picomatch: 2.3.1

  minimatch@3.1.2:
    dependencies:
      brace-expansion: 1.1.11

  minimatch@9.0.5:
    dependencies:
      brace-expansion: 2.0.1

  minimist@1.2.8: {}

  mitt@3.0.1: {}

  mixin-deep@1.3.2:
    dependencies:
      for-in: 1.0.2
      is-extendable: 1.0.1

  moment@2.30.1: {}

  monaco-editor@0.50.0: {}

  ms@2.0.0: {}

  ms@2.1.2: {}

  ms@2.1.3: {}

  nanoid@3.3.7: {}

  nanoid@5.0.7: {}

  nanomatch@1.2.13:
    dependencies:
      arr-diff: 4.0.0
      array-unique: 0.3.2
      define-property: 2.0.2
      extend-shallow: 3.0.2
      fragment-cache: 0.2.1
      is-windows: 1.0.2
      kind-of: 6.0.3
      object.pick: 1.3.0
      regex-not: 1.0.2
      snapdragon: 0.8.2
      to-regex: 3.0.2
    transitivePeerDependencies:
      - supports-color

  natural-compare@1.4.0: {}

  netmask@2.0.2: {}

  no-case@3.0.4:
    dependencies:
      lower-case: 2.0.2
      tslib: 2.6.2

  normalize-path@3.0.0: {}

  object-copy@0.1.0:
    dependencies:
      copy-descriptor: 0.1.1
      define-property: 0.2.5
      kind-of: 3.2.2

  object-inspect@1.13.2: {}

  object-keys@1.1.1: {}

  object-visit@1.0.1:
    dependencies:
      isobject: 3.0.1

  object.assign@4.1.5:
    dependencies:
      call-bind: 1.0.7
      define-properties: 1.2.1
      has-symbols: 1.0.3
      object-keys: 1.1.1

  object.fromentries@2.0.8:
    dependencies:
      call-bind: 1.0.7
      define-properties: 1.2.1
      es-abstract: 1.23.3
      es-object-atoms: 1.0.0

  object.groupby@1.0.3:
    dependencies:
      call-bind: 1.0.7
      define-properties: 1.2.1
      es-abstract: 1.23.3

  object.pick@1.3.0:
    dependencies:
      isobject: 3.0.1

  object.values@1.2.0:
    dependencies:
      call-bind: 1.0.7
      define-properties: 1.2.1
      es-object-atoms: 1.0.0

  once@1.4.0:
    dependencies:
      wrappy: 1.0.2

  optionator@0.9.4:
    dependencies:
      deep-is: 0.1.4
      fast-levenshtein: 2.0.6
      levn: 0.4.1
      prelude-ls: 1.2.1
      type-check: 0.4.0
      word-wrap: 1.2.5

  p-limit@3.1.0:
    dependencies:
      yocto-queue: 0.1.0

  p-locate@5.0.0:
    dependencies:
      p-limit: 3.1.0

  pac-proxy-agent@7.0.2:
    dependencies:
      '@tootallnate/quickjs-emscripten': 0.23.0
      agent-base: 7.1.1
      debug: 4.3.6
      get-uri: 6.0.3
      http-proxy-agent: 7.0.2
      https-proxy-agent: 7.0.5
      pac-resolver: 7.0.1
      socks-proxy-agent: 8.0.4
    transitivePeerDependencies:
      - supports-color

  pac-resolver@7.0.1:
    dependencies:
      degenerator: 5.0.1
      netmask: 2.0.2

  pako@1.0.11: {}

  param-case@3.0.4:
    dependencies:
      dot-case: 3.0.4
      tslib: 2.6.2

  parent-module@1.0.1:
    dependencies:
      callsites: 3.1.0

  parse-json@5.2.0:
    dependencies:
      '@babel/code-frame': 7.24.7
      error-ex: 1.3.2
      json-parse-even-better-errors: 2.3.1
      lines-and-columns: 1.2.4

  parse-passwd@1.0.0: {}

  pascal-case@3.1.2:
    dependencies:
      no-case: 3.0.4
      tslib: 2.6.2

  pascalcase@0.1.1: {}

  path-exists@4.0.0: {}

  path-key@3.1.1: {}

  path-parse@1.0.7: {}

  path-type@4.0.0: {}

  pend@1.2.0: {}

  picocolors@1.0.1: {}

  picomatch@2.3.1: {}

<<<<<<< HEAD
  pkapi.js@7.2.1:
    dependencies:
      '@vvo/tzdb': 6.139.0
      axios: 0.21.4
      chrono-node: 2.7.6
      tinycolor2: 1.6.0
      valid-url: 1.0.9
    transitivePeerDependencies:
      - debug

  possible-typed-array-names@1.0.0: {}
=======
  picomatch@4.0.2: {}
>>>>>>> 5160f906

  possible-typed-array-names@1.0.0: {}

  postcss-resolve-nested-selector@0.1.4: {}

  postcss-safe-parser@7.0.0(postcss@8.4.40):
    dependencies:
      postcss: 8.4.40

  postcss-selector-parser@6.1.1:
    dependencies:
      cssesc: 3.0.0
      util-deprecate: 1.0.2

  postcss-value-parser@4.2.0: {}

  postcss@8.4.40:
    dependencies:
      nanoid: 3.3.7
      picocolors: 1.0.1
      source-map-js: 1.2.0

  prelude-ls@1.2.1: {}

  progress@2.0.3: {}

  proxy-agent@6.4.0:
    dependencies:
      agent-base: 7.1.1
      debug: 4.3.6
      http-proxy-agent: 7.0.2
      https-proxy-agent: 7.0.5
      lru-cache: 7.18.3
      pac-proxy-agent: 7.0.2
      proxy-from-env: 1.1.0
      socks-proxy-agent: 8.0.4
    transitivePeerDependencies:
      - supports-color

  proxy-from-env@1.1.0: {}

  pump@3.0.0:
    dependencies:
      end-of-stream: 1.4.4
      once: 1.4.0

  punycode@2.3.1: {}

  puppeteer-core@22.15.0:
    dependencies:
      '@puppeteer/browsers': 2.3.0
      chromium-bidi: 0.6.3(devtools-protocol@0.0.1312386)
      debug: 4.3.6
      devtools-protocol: 0.0.1312386
      ws: 8.18.0
    transitivePeerDependencies:
      - bufferutil
      - supports-color
      - utf-8-validate

  q@1.5.1: {}

  queue-microtask@1.2.3: {}

  queue-tick@1.0.1: {}

  regex-not@1.0.2:
    dependencies:
      extend-shallow: 3.0.2
      safe-regex: 1.1.0

  regexp.prototype.flags@1.5.2:
    dependencies:
      call-bind: 1.0.7
      define-properties: 1.2.1
      es-errors: 1.3.0
      set-function-name: 2.0.2

  relateurl@0.2.7: {}

  require-directory@2.1.1: {}

  require-from-string@2.0.2: {}

  resolve-dir@1.0.1:
    dependencies:
      expand-tilde: 2.0.2
      global-modules: 1.0.0

  resolve-from@4.0.0: {}

  resolve-from@5.0.0: {}

  resolve-pkg-maps@1.0.0: {}

  resolve-url@0.2.1: {}

  resolve@1.22.8:
    dependencies:
      is-core-module: 2.15.0
      path-parse: 1.0.7
      supports-preserve-symlinks-flag: 1.0.0

  ret@0.1.15: {}

  reusify@1.0.4: {}

  run-parallel@1.2.0:
    dependencies:
      queue-microtask: 1.2.3

  safe-array-concat@1.1.2:
    dependencies:
      call-bind: 1.0.7
      get-intrinsic: 1.2.4
      has-symbols: 1.0.3
      isarray: 2.0.5

  safe-regex-test@1.0.3:
    dependencies:
      call-bind: 1.0.7
      es-errors: 1.3.0
      is-regex: 1.1.4

  safe-regex@1.1.0:
    dependencies:
      ret: 0.1.15

  semver@6.3.1: {}

  semver@7.6.3: {}

  set-function-length@1.2.2:
    dependencies:
      define-data-property: 1.1.4
      es-errors: 1.3.0
      function-bind: 1.1.2
      get-intrinsic: 1.2.4
      gopd: 1.0.1
      has-property-descriptors: 1.0.2

  set-function-name@2.0.2:
    dependencies:
      define-data-property: 1.1.4
      es-errors: 1.3.0
      functions-have-names: 1.2.3
      has-property-descriptors: 1.0.2

  set-value@2.0.1:
    dependencies:
      extend-shallow: 2.0.1
      is-extendable: 0.1.1
      is-plain-object: 2.0.4
      split-string: 3.1.0

  shebang-command@2.0.0:
    dependencies:
      shebang-regex: 3.0.0

  shebang-regex@3.0.0: {}

  side-channel@1.0.6:
    dependencies:
      call-bind: 1.0.7
      es-errors: 1.3.0
      get-intrinsic: 1.2.4
      object-inspect: 1.13.2

  signal-exit@4.1.0: {}

  slash@3.0.0: {}

  slice-ansi@4.0.0:
    dependencies:
      ansi-styles: 4.3.0
      astral-regex: 2.0.0
      is-fullwidth-code-point: 3.0.0

  smart-buffer@4.2.0: {}

  snapdragon@0.8.2:
    dependencies:
      base: 0.11.2
      debug: 2.6.9
      define-property: 0.2.5
      extend-shallow: 2.0.1
      map-cache: 0.2.2
      source-map: 0.5.7
      source-map-resolve: 0.5.3
      use: 3.1.1
    transitivePeerDependencies:
      - supports-color

  socks-proxy-agent@8.0.4:
    dependencies:
      agent-base: 7.1.1
      debug: 4.3.6
      socks: 2.8.3
    transitivePeerDependencies:
      - supports-color

  socks@2.8.3:
    dependencies:
      ip-address: 9.0.5
      smart-buffer: 4.2.0

  source-map-js@1.2.0: {}

  source-map-resolve@0.5.3:
    dependencies:
      atob: 2.1.2
      decode-uri-component: 0.2.0
      resolve-url: 0.2.1
      source-map-url: 0.4.1
      urix: 0.1.0

  source-map-support@0.5.21:
    dependencies:
      buffer-from: 1.1.2
      source-map: 0.6.1

  source-map-url@0.4.1: {}

  source-map@0.5.7: {}

  source-map@0.6.1: {}

  split-string@3.1.0:
    dependencies:
      extend-shallow: 3.0.2

  sprintf-js@1.1.3: {}

  standalone-electron-types@1.0.0:
    dependencies:
      '@types/node': 18.19.43

  static-extend@0.1.2:
    dependencies:
      define-property: 0.2.5
      object-copy: 0.1.0

  streamx@2.18.0:
    dependencies:
      fast-fifo: 1.3.2
      queue-tick: 1.0.1
      text-decoder: 1.1.1
    optionalDependencies:
      bare-events: 2.4.2

  string-width@4.2.3:
    dependencies:
      emoji-regex: 8.0.0
      is-fullwidth-code-point: 3.0.0
      strip-ansi: 6.0.1

  string.prototype.trim@1.2.9:
    dependencies:
      call-bind: 1.0.7
      define-properties: 1.2.1
      es-abstract: 1.23.3
      es-object-atoms: 1.0.0

  string.prototype.trimend@1.0.8:
    dependencies:
      call-bind: 1.0.7
      define-properties: 1.2.1
      es-object-atoms: 1.0.0

  string.prototype.trimstart@1.0.8:
    dependencies:
      call-bind: 1.0.7
      define-properties: 1.2.1
      es-object-atoms: 1.0.0

  strip-ansi@6.0.1:
    dependencies:
      ansi-regex: 5.0.1

  strip-ansi@7.1.0:
    dependencies:
      ansi-regex: 6.0.1

  strip-bom@3.0.0: {}

  strip-json-comments@3.1.1: {}

  stylelint-config-recommended@14.0.1(stylelint@16.8.1(typescript@5.5.4)):
    dependencies:
      stylelint: 16.8.1(typescript@5.5.4)

  stylelint-config-standard@36.0.1(stylelint@16.8.1(typescript@5.5.4)):
    dependencies:
      stylelint: 16.8.1(typescript@5.5.4)
      stylelint-config-recommended: 14.0.1(stylelint@16.8.1(typescript@5.5.4))

  stylelint@16.8.1(typescript@5.5.4):
    dependencies:
      '@csstools/css-parser-algorithms': 2.7.1(@csstools/css-tokenizer@2.4.1)
      '@csstools/css-tokenizer': 2.4.1
      '@csstools/media-query-list-parser': 2.1.13(@csstools/css-parser-algorithms@2.7.1(@csstools/css-tokenizer@2.4.1))(@csstools/css-tokenizer@2.4.1)
      '@csstools/selector-specificity': 3.1.1(postcss-selector-parser@6.1.1)
      '@dual-bundle/import-meta-resolve': 4.1.0
      balanced-match: 2.0.0
      colord: 2.9.3
      cosmiconfig: 9.0.0(typescript@5.5.4)
      css-functions-list: 3.2.2
      css-tree: 2.3.1
      debug: 4.3.6
      fast-glob: 3.3.2
      fastest-levenshtein: 1.0.16
      file-entry-cache: 9.0.0
      global-modules: 2.0.0
      globby: 11.1.0
      globjoin: 0.1.4
      html-tags: 3.3.1
      ignore: 5.3.1
      imurmurhash: 0.1.4
      is-plain-object: 5.0.0
      known-css-properties: 0.34.0
      mathml-tag-names: 2.1.3
      meow: 13.2.0
      micromatch: 4.0.7
      normalize-path: 3.0.0
      picocolors: 1.0.1
      postcss: 8.4.40
      postcss-resolve-nested-selector: 0.1.4
      postcss-safe-parser: 7.0.0(postcss@8.4.40)
      postcss-selector-parser: 6.1.1
      postcss-value-parser: 4.2.0
      resolve-from: 5.0.0
      string-width: 4.2.3
      strip-ansi: 7.1.0
      supports-hyperlinks: 3.0.0
      svg-tags: 1.0.0
      table: 6.8.2
      write-file-atomic: 5.0.1
    transitivePeerDependencies:
      - supports-color
      - typescript

  supports-color@5.5.0:
    dependencies:
      has-flag: 3.0.0

  supports-color@7.2.0:
    dependencies:
      has-flag: 4.0.0

  supports-hyperlinks@3.0.0:
    dependencies:
      has-flag: 4.0.0
      supports-color: 7.2.0

  supports-preserve-symlinks-flag@1.0.0: {}

  svg-tags@1.0.0: {}

  table@6.8.2:
    dependencies:
      ajv: 8.17.1
      lodash.truncate: 4.4.2
      slice-ansi: 4.0.0
      string-width: 4.2.3
      strip-ansi: 6.0.1

  tar-fs@3.0.6:
    dependencies:
      pump: 3.0.0
      tar-stream: 3.1.7
    optionalDependencies:
      bare-fs: 2.3.1
      bare-path: 2.1.3

  tar-stream@3.1.7:
    dependencies:
      b4a: 1.6.6
      fast-fifo: 1.3.2
      streamx: 2.18.0

  terser@5.31.0:
    dependencies:
      '@jridgewell/source-map': 0.3.6
      acorn: 8.10.0
      commander: 2.20.3
      source-map-support: 0.5.21

  text-decoder@1.1.1:
    dependencies:
      b4a: 1.6.6

  text-table@0.2.0: {}

  through@2.3.8: {}

  tinycolor2@1.6.0: {}

  to-object-path@0.3.0:
    dependencies:
      kind-of: 3.2.2

  to-regex-range@5.0.1:
    dependencies:
      is-number: 7.0.0

  to-regex@3.0.2:
    dependencies:
      define-property: 2.0.2
      extend-shallow: 3.0.2
      regex-not: 1.0.2
      safe-regex: 1.1.0

  ts-api-utils@1.3.0(typescript@5.5.4):
    dependencies:
      typescript: 5.5.4

  ts-patch@3.2.1:
    dependencies:
      chalk: 4.1.2
      global-prefix: 3.0.0
      minimist: 1.2.8
      resolve: 1.22.8
      semver: 7.6.3
      strip-ansi: 6.0.1

  tsconfig-paths@3.15.0:
    dependencies:
      '@types/json5': 0.0.29
      json5: 1.0.2
      minimist: 1.2.8
      strip-bom: 3.0.0

  tslib@2.6.2: {}

  tslib@2.6.3: {}

  tsx@3.12.7:
    dependencies:
      '@esbuild-kit/cjs-loader': 2.4.2
      '@esbuild-kit/core-utils': 3.1.0
      '@esbuild-kit/esm-loader': 2.5.5
    optionalDependencies:
      fsevents: 2.3.2

  tsx@4.16.5:
    dependencies:
      esbuild: 0.21.5
      get-tsconfig: 4.7.6
    optionalDependencies:
      fsevents: 2.3.3

  type-check@0.4.0:
    dependencies:
      prelude-ls: 1.2.1

  type-fest@3.9.0: {}

  type-fest@4.23.0: {}

  typed-array-buffer@1.0.2:
    dependencies:
      call-bind: 1.0.7
      es-errors: 1.3.0
      is-typed-array: 1.1.13

  typed-array-byte-length@1.0.1:
    dependencies:
      call-bind: 1.0.7
      for-each: 0.3.3
      gopd: 1.0.1
      has-proto: 1.0.3
      is-typed-array: 1.1.13

  typed-array-byte-offset@1.0.2:
    dependencies:
      available-typed-arrays: 1.0.7
      call-bind: 1.0.7
      for-each: 0.3.3
      gopd: 1.0.1
      has-proto: 1.0.3
      is-typed-array: 1.1.13

  typed-array-length@1.0.6:
    dependencies:
      call-bind: 1.0.7
      for-each: 0.3.3
      gopd: 1.0.1
      has-proto: 1.0.3
      is-typed-array: 1.1.13
      possible-typed-array-names: 1.0.0

  typescript-eslint@8.0.0(eslint@9.8.0(patch_hash=xm46kqcmdgzlmm4aifkfpxaho4))(typescript@5.5.4):
    dependencies:
      '@typescript-eslint/eslint-plugin': 8.0.0(@typescript-eslint/parser@8.0.0(eslint@9.8.0(patch_hash=xm46kqcmdgzlmm4aifkfpxaho4))(typescript@5.5.4))(eslint@9.8.0(patch_hash=xm46kqcmdgzlmm4aifkfpxaho4))(typescript@5.5.4)
      '@typescript-eslint/parser': 8.0.0(eslint@9.8.0(patch_hash=xm46kqcmdgzlmm4aifkfpxaho4))(typescript@5.5.4)
      '@typescript-eslint/utils': 8.0.0(eslint@9.8.0(patch_hash=xm46kqcmdgzlmm4aifkfpxaho4))(typescript@5.5.4)
    optionalDependencies:
      typescript: 5.5.4
    transitivePeerDependencies:
      - eslint
      - supports-color

  typescript-transform-paths@3.4.7(typescript@5.5.4):
    dependencies:
      minimatch: 3.1.2
      typescript: 5.5.4

  typescript@5.5.4: {}

  unbox-primitive@1.0.2:
    dependencies:
      call-bind: 1.0.7
      has-bigints: 1.0.2
      has-symbols: 1.0.3
      which-boxed-primitive: 1.0.2

  unbzip2-stream@1.4.3:
    dependencies:
      buffer: 5.7.1
      through: 2.3.8

  undici-types@5.26.5: {}

  undici-types@6.11.1: {}

  union-value@1.0.1:
    dependencies:
      arr-union: 3.1.0
      get-value: 2.0.6
      is-extendable: 0.1.1
      set-value: 2.0.1

  universalify@2.0.1: {}

  unset-value@1.0.0:
    dependencies:
      has-value: 0.3.1
      isobject: 3.0.1

  uri-js@4.4.1:
    dependencies:
      punycode: 2.3.1

  urix@0.1.0: {}

  urlpattern-polyfill@10.0.0: {}

  use@3.1.1: {}

  util-deprecate@1.0.2: {}

<<<<<<< HEAD
  v8-compile-cache@2.3.0: {}

  valid-url@1.0.9: {}

  validate-npm-package-license@3.0.4:
    dependencies:
      spdx-correct: 3.2.0
      spdx-expression-parse: 3.0.1

=======
>>>>>>> 5160f906
  virtual-merge@1.0.1: {}

  vscode-oniguruma@1.7.0: {}

  vscode-textmate@5.2.0: {}

  which-boxed-primitive@1.0.2:
    dependencies:
      is-bigint: 1.0.4
      is-boolean-object: 1.1.2
      is-number-object: 1.0.7
      is-string: 1.0.7
      is-symbol: 1.0.4

  which-typed-array@1.1.15:
    dependencies:
      available-typed-arrays: 1.0.7
      call-bind: 1.0.7
      for-each: 0.3.3
      gopd: 1.0.1
      has-tostringtag: 1.0.2

  which@1.3.1:
    dependencies:
      isexe: 2.0.0

  which@2.0.2:
    dependencies:
      isexe: 2.0.0

  word-wrap@1.2.5: {}

  wrap-ansi@7.0.0:
    dependencies:
      ansi-styles: 4.3.0
      string-width: 4.2.3
      strip-ansi: 6.0.1

  wrappy@1.0.2: {}

  write-file-atomic@5.0.1:
    dependencies:
      imurmurhash: 0.1.4
      signal-exit: 4.1.0

  ws@8.18.0: {}

  y18n@5.0.8: {}

  yargs-parser@21.1.1: {}

  yargs@17.7.2:
    dependencies:
      cliui: 8.0.1
      escalade: 3.1.2
      get-caller-file: 2.0.5
      require-directory: 2.1.1
      string-width: 4.2.3
      y18n: 5.0.8
      yargs-parser: 21.1.1

  yauzl@2.10.0:
    dependencies:
      buffer-crc32: 0.2.13
      fd-slicer: 1.1.0

  yocto-queue@0.1.0: {}

  zip-local@0.3.5:
    dependencies:
      async: 1.5.2
      graceful-fs: 4.2.11
      jszip: 2.7.0
      q: 1.5.1

  zod@3.23.8: {}<|MERGE_RESOLUTION|>--- conflicted
+++ resolved
@@ -864,14 +864,6 @@
     resolution: {integrity: sha512-wvUjBtSGN7+7SjNpq/9M2Tg350UZD3q62IFZLbRAR1bSMlCo1ZaeW+BJ+D090e4hIIZLBcTDWe4Mh4jvUDajzQ==}
     engines: {node: '>= 0.4'}
 
-<<<<<<< HEAD
-  axios@0.21.4:
-    resolution: {integrity: sha512-ut5vewkiu8jjGBdqpM44XxjuCjq9LAKeHVmoVfHVzy8eHgxxq8SbAVQNovDA8mVi05kP0Ea/n/UzcSHcTJQfNg==}
-=======
-  b4a@1.6.6:
-    resolution: {integrity: sha512-5Tk1HLk6b6ctmjIkAcU/Ujv/1WqiDl0F0JdRCR80VsOcUlHcu7pWeWRlOqQLHfDEsVx9YH/aif5AG4ehoCtTmg==}
->>>>>>> 5160f906
-
   balanced-match@1.0.2:
     resolution: {integrity: sha512-3oSeUO0TMV67hN1AmbXsK4yaqU7tjiHlbxRDZOpH0KW9+CeX4bRAaX0Anxt0tx2MrpRpWwQaPwIlISEJhYU5Pw==}
 
@@ -2205,15 +2197,6 @@
     resolution: {integrity: sha512-JU3teHTNjmE2VCGFzuY8EXzCDVwEqB2a8fsIvwaStHhAWJEeVd1o1QD80CU6+ZdEXXSLbSsuLwJjkCBWqRQUVA==}
     engines: {node: '>=8.6'}
 
-<<<<<<< HEAD
-  pkapi.js@7.2.1:
-    resolution: {integrity: sha512-7KsHB1R3XTHAgxPdBXXUyDlX+mJ+VUS0MkXIHxS1Sj1bwxWSVuIG0YjCdDgAG2pOiM+4jOIl04zgA6VKRQ/wZQ==}
-=======
-  picomatch@4.0.2:
-    resolution: {integrity: sha512-M7BAV6Rlcy5u+m6oPhAPFgJTzAioX/6B0DxyvDlo9l8+T3nLKbrczg2WLUyzd45L8RqfUMyGPzekbMvX2Ldkwg==}
-    engines: {node: '>=12'}
->>>>>>> 5160f906
-
   possible-typed-array-names@1.0.0:
     resolution: {integrity: sha512-d7Uw+eZoloe0EHDIYoe+bQ5WXnGMOpmiZFTuMWCwpjzzkL2nTjcKiAk4hh8TjnGye2TwWOk3UXucZ+3rbmBa8Q==}
     engines: {node: '>= 0.4'}
@@ -2653,6 +2636,9 @@
     deprecated: Please see https://github.com/lydell/urix#deprecated
 
   urlpattern-polyfill@10.0.0:
+      resolution: {integrity: sha512-H/A06tKD7sS1O1X2SshBVeA5FLycRpjqiBeqGKmBwBDBy28EnRjORxTNe269KSSr5un5qyWi1iL61wLxpd+ZOg==}
+
+  urlpattern-polyfill@10.0.0:
     resolution: {integrity: sha512-H/A06tKD7sS1O1X2SshBVeA5FLycRpjqiBeqGKmBwBDBy28EnRjORxTNe269KSSr5un5qyWi1iL61wLxpd+ZOg==}
 
   use@3.1.1:
@@ -2662,18 +2648,6 @@
   util-deprecate@1.0.2:
     resolution: {integrity: sha512-EPD5q1uXyFxJpCrLnCc1nHnq3gOa6DZBocAIiI2TaSCA7VCJ1UJDMagCzIkXNsUYfD1daK//LTEQ8xiIbrHtcw==}
 
-<<<<<<< HEAD
-  v8-compile-cache@2.3.0:
-    resolution: {integrity: sha512-l8lCEmLcLYZh4nbunNZvQCJc5pv7+RCwa8q/LdUx8u7lsWvPDKmpodJAJNwkAhJC//dFY48KuIEmjtd4RViDrA==}
-
-  valid-url@1.0.9:
-    resolution: {integrity: sha512-QQDsV8OnSf5Uc30CKSwG9lnhMPe6exHtTXLRYX8uMwKENy640pU+2BgBL0LRbDh/eYRahNCS7aewCx0wf3NYVA==}
-
-  validate-npm-package-license@3.0.4:
-    resolution: {integrity: sha512-DpKm2Ui/xN7/HQKCtpZxoRWBhZ9Z0kqtygG8XCgNQ8ZlDnxuQmWhj566j8fN4Cu3/JmbhsDo7fcAJq4s9h27Ew==}
-
-=======
->>>>>>> 5160f906
   virtual-merge@1.0.1:
     resolution: {integrity: sha512-h7rzV6n5fZJbDu2lP4iu+IOtsZ00uqECFUxFePK1uY0pz/S5B7FNDJpmdDVfyGL7poyJECEHfTaIpJaknNkU0Q==}
 
@@ -3254,13 +3228,7 @@
       vscode-oniguruma: 1.7.0
       vscode-textmate: 5.2.0
 
-<<<<<<< HEAD
-  '@vvo/tzdb@6.139.0': {}
-
   acorn-jsx@5.3.2(acorn@8.10.0):
-=======
-  acorn-jsx@5.3.2(acorn@8.12.0):
->>>>>>> 5160f906
     dependencies:
       acorn: 8.12.0
 
@@ -3376,8 +3344,6 @@
     dependencies:
       possible-typed-array-names: 1.0.0
 
-  b4a@1.6.6: {}
-
   balanced-match@1.0.2: {}
 
   balanced-match@2.0.0: {}
@@ -3392,18 +3358,8 @@
       bare-stream: 2.1.3
     optional: true
 
-<<<<<<< HEAD
-  axios@0.21.4:
-    dependencies:
-      follow-redirects: 1.15.6
-    transitivePeerDependencies:
-      - debug
-
-  balanced-match@1.0.2: {}
-=======
   bare-os@2.4.0:
     optional: true
->>>>>>> 5160f906
 
   bare-path@2.1.3:
     dependencies:
@@ -4802,22 +4758,6 @@
 
   picomatch@2.3.1: {}
 
-<<<<<<< HEAD
-  pkapi.js@7.2.1:
-    dependencies:
-      '@vvo/tzdb': 6.139.0
-      axios: 0.21.4
-      chrono-node: 2.7.6
-      tinycolor2: 1.6.0
-      valid-url: 1.0.9
-    transitivePeerDependencies:
-      - debug
-
-  possible-typed-array-names@1.0.0: {}
-=======
-  picomatch@4.0.2: {}
->>>>>>> 5160f906
-
   possible-typed-array-names@1.0.0: {}
 
   postcss-resolve-nested-selector@0.1.4: {}
@@ -5368,18 +5308,13 @@
 
   util-deprecate@1.0.2: {}
 
-<<<<<<< HEAD
   v8-compile-cache@2.3.0: {}
-
-  valid-url@1.0.9: {}
 
   validate-npm-package-license@3.0.4:
     dependencies:
       spdx-correct: 3.2.0
       spdx-expression-parse: 3.0.1
 
-=======
->>>>>>> 5160f906
   virtual-merge@1.0.1: {}
 
   vscode-oniguruma@1.7.0: {}
